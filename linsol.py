import math
import numpy
import mpi4py.MPI
import scipy
import scipy.sparse.linalg

<<<<<<< HEAD
class Fgmres:
=======
def gmres_mgs(A, b, x0=None, tol=1e-5, restart=20, maxiter=None, M=None, callback=None, reorth=False, hegedus=False):
>>>>>>> 231f297b

   def __init__(self, tol = 1e-5, restart = 20, callback = None, reorth = False, prefix = ''):
      self.tol = tol
      self.restart = restart
      self.callback = callback
      self.reorth = reorth
      self.rank = mpi4py.MPI.COMM_WORLD.Get_rank()

<<<<<<< HEAD
   def solve(self, A, b, x0 = None, preconditioner = None, max_iter = None, prefix = '', tol = None):

      tol = tol if tol else self.tol
=======
   n = len(b)
>>>>>>> 231f297b

      if self.rank == 0:
         print('{} CALLING SOLVE WITH PRECONDITIONER = {}'.format(prefix, preconditioner))

<<<<<<< HEAD

      num_iter = 0
      x = x0.copy() if x0 is not None else numpy.zeros_like(b)  # Zero if nothing given
      num_dofs = len(b)
      max_iter = max_iter if max_iter else num_dofs * 10  # Wild guess if nothing given
=======
   if x0 is None:
      x = numpy.zeros_like(b)
   else:
      x = x0.copy()
      
   Ax0 = A(x)
   # Rescale the initial approximation using the Hegedüs trick
   if hegedus:
      norm_Ax0 = norm(Ax0)
      if norm_Ax0 != 0.:
         ksi_min = numpy.sum(b * Ax0) / norm_Ax0
         x = ksi_min * x0
>>>>>>> 231f297b

      # Get fast access to underlying BLAS routines
      [lartg] = scipy.linalg.get_lapack_funcs(['lartg'], [x])
      [axpy, dotu, scal] = scipy.linalg.get_blas_funcs(['axpy', 'dotu', 'scal'], [x])

<<<<<<< HEAD
      local_sum = numpy.zeros(1)
=======
   r = b - Ax0
>>>>>>> 231f297b

      def global_norm(vec):
         """Compute vector norm across all PEs"""
         local_sum[0] = vec @ vec
         return math.sqrt(mpi4py.MPI.COMM_WORLD.allreduce(local_sum))

      norm_b = global_norm(b)
      if norm_b == 0.0:
         return numpy.zeros_like(b), 0., num_iter, 0

      r = b - A(x)
      norm_r = global_norm(r)
      old_norm_r = norm_r
      error = norm_r / norm_b

      if error < tol:
         return x, error, 0, 0

      def gram_schmidt_mod(num, mat, vec, h_mat):
         """Modified Gram-Schmidt process"""
         for k in range(num + 1):
            local_sum[0] = mat[k, :] @ vec
            h_mat[num, k] = mpi4py.MPI.COMM_WORLD.allreduce(local_sum)
            vec = axpy(mat[k, :], vec, num_dofs, -h_mat[num, k])
         return vec


      total_num_iter = 0

      use_precond = True
      for outer in range(int(math.ceil(max_iter / self.restart))):

         # NOTE: We are dealing with row-major matrices, but we store the transpose of H and V.
         H = numpy.zeros((self.restart + 1, self.restart + 1))
         V = numpy.zeros((self.restart + 1, num_dofs))  # row-major ordering
         Z = numpy.zeros((self.restart + 1, num_dofs))  # row-major ordering
         Q = []  # Givens Rotations

         V[0, :] = r / norm_r

<<<<<<< HEAD
=======
   # Get fast access to underlying BLAS routines
   [lartg] = scipy.linalg.get_lapack_funcs(['lartg'], [x])
   [axpy, dotu, scal] = scipy.linalg.get_blas_funcs(['axpy', 'dotu', 'scal'], [x])

   for outer in range(maxiter):
>>>>>>> 231f297b

         # This is the RHS vector for the problem in the Krylov Space
         g = numpy.zeros(num_dofs)
         g[0] = norm_r
         for inner in range(self.restart):

            num_iter += 1

<<<<<<< HEAD
            (Z[inner, :], num_precond_iter) = preconditioner.apply(V[inner, :], self, A) \
                  if preconditioner and use_precond else (V[inner, :], 1)
            w = A(Z[inner, :])
            V[inner + 1] = gram_schmidt_mod(inner, V, w, H)
=======
      local_sum = numpy.zeros(1)

      # This is the RHS vector for the problem in the Krylov Space
      g = numpy.zeros(n)
      g[0] = normr
      for inner in range(restart):
         V[inner+1, :] = A(V[inner, :])
         niter += 1
>>>>>>> 231f297b

            norm_v = global_norm(V[inner + 1, :])
            H[inner, inner + 1] = norm_v

            total_num_iter += num_precond_iter
            use_precond = False

            if self.reorth is True:
               for k in range(inner + 1):
                  local_sum[0] = V[k, :] @ V[inner + 1, :]
                  corr = mpi4py.MPI.COMM_WORLD.allreduce(local_sum)
                  H[inner, k] = H[inner, k] + corr
                  V[inner + 1, :] = axpy(V[k, :], V[inner + 1, :], num_dofs, -corr)

            # Check for breakdown
            if H[inner, inner + 1] != 0.0:
               V[inner + 1, :] = scal(1.0 / H[inner, inner + 1], V[inner + 1, :])

            # Apply previous Givens rotations to H
            if inner > 0:
               apply_givens(Q, H[inner, :], inner)

            # Calculate and apply next complex-valued Givens Rotation
            # ==> Note that if restart = num_dofs, then this is unnecessary
            # for the last inner
            #    iteration, when inner = num_dofs-1.
            if inner != num_dofs - 1:
               if H[inner, inner + 1] != 0:
                  [c, s, r] = lartg(H[inner, inner], H[inner, inner + 1])
                  Qblock = numpy.array([[c, s], [-numpy.conjugate(s), c]])
                  Q.append(Qblock)

                  # Apply Givens Rotation to g,
                  #   the RHS for the linear system in the Krylov Subspace.
                  g[inner:inner + 2] = Qblock @ g[inner:inner + 2]

                  # Apply effect of Givens Rotation to H
                  H[inner, inner] = dotu(Qblock[0, :], H[inner, inner:inner + 2])
                  H[inner, inner + 1] = 0.0

            # Don't update norm_r if last inner iteration, because
            # norm_r is calculated directly after this loop ends.
            if inner < self.restart - 1:
               old_norm_r = norm_r
               norm_r = numpy.abs(g[inner + 1])

               if self.rank == 0 and preconditioner:
                  print('{} Outer = {}, inner = {}, norm_r = {}'.format(prefix, outer, inner, norm_r))

               if norm_r < tol:
                  if self.rank == 0:
                     print('{} exit loop b/c error is below tol'.format(prefix))
                  break

               if (old_norm_r - norm_r) / old_norm_r < 0.1: use_precond = False

            # Allow user access to the iterates
            if self.callback is not None:
               self.callback(x)

         # end inner loop, back to outer loop
         Z[inner + 1, :] = V[inner + 1, :]

         # Find best update to x in Krylov Space V.
         y = scipy.linalg.solve_triangular(H[0:inner + 1, 0:inner + 1].T, g[0:inner + 1])
         update = numpy.ravel(Z[:inner + 1, :].T @ y.reshape(-1, 1))
         x = x + update
         r = b - A(x)

         norm_r = global_norm(r)

         # Allow user access to the iterates
         if self.callback is not None:
            self.callback(x)

         num_precond_iter = preconditioner.num_iter + preconditioner.num_precond_iter if preconditioner else 0

         # Has GMRES stagnated?
         indices = (x != 0)
         if indices.any():
            change = numpy.max(numpy.abs(update[indices] / x[indices]))
            if change < 1e-12:
               # No change, halt
               return x, norm_r, total_num_iter, -1

         if self.rank == 0:
            print('{} norm_r = {}'.format(prefix, norm_r))

         # test for convergence
         if norm_r < tol:
            return x, norm_r, total_num_iter, 0

         if (old_norm_r - norm_r) / old_norm_r < 1e-10:
            print('{} Stopping because solver is stuck!'.format(prefix))
            return x, norm_r, total_num_iter, -1

         old_norm_r = norm_r

      # end outer loop

      return x, norm_r / norm_b, total_num_iter, 0


def norm(var):
   local_sum = numpy.sum(var * var)
   return math.sqrt( mpi4py.MPI.COMM_WORLD.allreduce(local_sum) )

def apply_givens(Q, v, k):
   """Apply the first k Givens rotations in Q to v.

   Parameters
   ----------
   Q : list
      list of consecutive 2x2 Givens rotations
   v : array
      vector to apply the rotations to
   k : int
      number of rotations to apply.

   Returns
   -------
   v is changed in place

   Notes
   -----
   This routine is specialized for GMRES.  It assumes that the first Givens
   rotation is for dofs 0 and 1, the second Givens rotation is for
   dofs 1 and 2, and so on.

   """
   for j in range(k):
      v[j:j+2] = Q[j] @ v[j:j+2]<|MERGE_RESOLUTION|>--- conflicted
+++ resolved
@@ -4,77 +4,26 @@
 import scipy
 import scipy.sparse.linalg
 
-<<<<<<< HEAD
 class Fgmres:
-=======
-def gmres_mgs(A, b, x0=None, tol=1e-5, restart=20, maxiter=None, M=None, callback=None, reorth=False, hegedus=False):
->>>>>>> 231f297b
-
-   def __init__(self, tol = 1e-5, restart = 20, callback = None, reorth = False, prefix = ''):
+
+   def __init__(self, tol = 1e-5, restart = 20, callback = None, reorth = False, hegedus = False, prefix = ''):
       self.tol = tol
       self.restart = restart
       self.callback = callback
       self.reorth = reorth
+      self.hegedus = hegedus
       self.rank = mpi4py.MPI.COMM_WORLD.Get_rank()
 
-<<<<<<< HEAD
    def solve(self, A, b, x0 = None, preconditioner = None, max_iter = None, prefix = '', tol = None):
-
-      tol = tol if tol else self.tol
-=======
-   n = len(b)
->>>>>>> 231f297b
 
       if self.rank == 0:
          print('{} CALLING SOLVE WITH PRECONDITIONER = {}'.format(prefix, preconditioner))
 
-<<<<<<< HEAD
-
-      num_iter = 0
-      x = x0.copy() if x0 is not None else numpy.zeros_like(b)  # Zero if nothing given
-      num_dofs = len(b)
-      max_iter = max_iter if max_iter else num_dofs * 10  # Wild guess if nothing given
-=======
-   if x0 is None:
-      x = numpy.zeros_like(b)
-   else:
-      x = x0.copy()
-      
-   Ax0 = A(x)
-   # Rescale the initial approximation using the Hegedüs trick
-   if hegedus:
-      norm_Ax0 = norm(Ax0)
-      if norm_Ax0 != 0.:
-         ksi_min = numpy.sum(b * Ax0) / norm_Ax0
-         x = ksi_min * x0
->>>>>>> 231f297b
-
-      # Get fast access to underlying BLAS routines
-      [lartg] = scipy.linalg.get_lapack_funcs(['lartg'], [x])
-      [axpy, dotu, scal] = scipy.linalg.get_blas_funcs(['axpy', 'dotu', 'scal'], [x])
-
-<<<<<<< HEAD
       local_sum = numpy.zeros(1)
-=======
-   r = b - Ax0
->>>>>>> 231f297b
-
       def global_norm(vec):
          """Compute vector norm across all PEs"""
          local_sum[0] = vec @ vec
          return math.sqrt(mpi4py.MPI.COMM_WORLD.allreduce(local_sum))
-
-      norm_b = global_norm(b)
-      if norm_b == 0.0:
-         return numpy.zeros_like(b), 0., num_iter, 0
-
-      r = b - A(x)
-      norm_r = global_norm(r)
-      old_norm_r = norm_r
-      error = norm_r / norm_b
-
-      if error < tol:
-         return x, error, 0, 0
 
       def gram_schmidt_mod(num, mat, vec, h_mat):
          """Modified Gram-Schmidt process"""
@@ -84,10 +33,38 @@
             vec = axpy(mat[k, :], vec, num_dofs, -h_mat[num, k])
          return vec
 
-
+      tol      = tol if tol else self.tol
+      x        = x0.copy() if x0 is not None else numpy.zeros_like(b)  # Zero if nothing given
+      Ax0      = A(x)
+      num_dofs = len(b)
+      max_iter = max_iter if max_iter else num_dofs * 10  # Wild guess if nothing given
+
+      # Get fast access to underlying BLAS routines
+      [lartg] = scipy.linalg.get_lapack_funcs(['lartg'], [x])
+      [axpy, dotu, scal] = scipy.linalg.get_blas_funcs(['axpy', 'dotu', 'scal'], [x])
+
+      # Check for early stop
+      norm_b = global_norm(b)
+      if norm_b == 0.0:
+         return numpy.zeros_like(b), 0., 0, 0
+
+      # Rescale the initial approximation using the Hegedüs trick
+      if self.hegedus:
+         norm_Ax0 = global_norm(Ax0)
+         if norm_Ax0 != 0.:
+            ksi_min = numpy.sum(b * Ax0) / norm_Ax0
+            x = ksi_min * x0
+
+      r          = b - Ax0
+      norm_r     = global_norm(r)
+      old_norm_r = norm_r
+      error      = norm_r / norm_b
+
+      # Loop init
+      num_iter       = 0
       total_num_iter = 0
-
-      use_precond = True
+      use_precond    = True
+
       for outer in range(int(math.ceil(max_iter / self.restart))):
 
          # NOTE: We are dealing with row-major matrices, but we store the transpose of H and V.
@@ -98,14 +75,6 @@
 
          V[0, :] = r / norm_r
 
-<<<<<<< HEAD
-=======
-   # Get fast access to underlying BLAS routines
-   [lartg] = scipy.linalg.get_lapack_funcs(['lartg'], [x])
-   [axpy, dotu, scal] = scipy.linalg.get_blas_funcs(['axpy', 'dotu', 'scal'], [x])
-
-   for outer in range(maxiter):
->>>>>>> 231f297b
 
          # This is the RHS vector for the problem in the Krylov Space
          g = numpy.zeros(num_dofs)
@@ -114,21 +83,10 @@
 
             num_iter += 1
 
-<<<<<<< HEAD
             (Z[inner, :], num_precond_iter) = preconditioner.apply(V[inner, :], self, A) \
                   if preconditioner and use_precond else (V[inner, :], 1)
             w = A(Z[inner, :])
             V[inner + 1] = gram_schmidt_mod(inner, V, w, H)
-=======
-      local_sum = numpy.zeros(1)
-
-      # This is the RHS vector for the problem in the Krylov Space
-      g = numpy.zeros(n)
-      g[0] = normr
-      for inner in range(restart):
-         V[inner+1, :] = A(V[inner, :])
-         niter += 1
->>>>>>> 231f297b
 
             norm_v = global_norm(V[inner + 1, :])
             H[inner, inner + 1] = norm_v
