--- conflicted
+++ resolved
@@ -29,11 +29,7 @@
     max_w = -min_w
     max_theta = -min_theta
     for s in args.input_states:
-<<<<<<< HEAD
-        state, safe_param = load_state(s)
-=======
         state, param = load_state(s)
->>>>>>> c35a10f9
         min_rho = min(min_rho, state[idx_2d_rho].min())
         max_rho = max(max_rho, state[idx_2d_rho].max())
         min_u = min(min_u, (state[idx_2d_rho_u] / state[idx_2d_rho]).min())
@@ -43,21 +39,6 @@
         min_theta = min(min_theta, (state[idx_2d_rho_theta] / state[idx_2d_rho]).min())
         max_theta = max(max_theta, (state[idx_2d_rho_theta] / state[idx_2d_rho]).max())
 
-<<<<<<< HEAD
-    file_name = lambda var, id: f"{args.output_file}_{safe_param["Test_case"]["case_number"]}_{var}_{i:08d}"
-    
-    
-    for i, s in enumerate(args.input_states):
-        state, safe_param = load_state(s)
-        # geom = create_geometry(param, None)
-        # if isinstance(geom, Cartesian2D):
-        # image_field(geom, state[idx_2d_rho], file_name('rho', i), min_rho, max_rho, 25, 'rho (units=?)')
-        # image_field(geom, state[idx_2d_rho_u] / state[idx_2d_rho], file_name('u', i), min_u, max_u, 25, 'u (m/s)')
-        # image_field(geom, state[idx_2d_rho_w] / state[idx_2d_rho], file_name("w", i), min_w, max_w, 100, "w (m/s)")
-        # image_field(geom, state[idx_2d_rho_theta] / state[idx_2d_rho], file_name('theta', i), min_theta, max_theta, \
-        #             25, 'theta (units=?)')
-        # output_step(state, geom, param, file_name("", i))
-=======
     file_name = lambda var, id: f"{args.output_file}_{param.case_number}_{var}_{i:08d}"
 
     for i, s in enumerate(args.input_states):
@@ -70,7 +51,6 @@
             # image_field(geom, state[idx_2d_rho_theta] / state[idx_2d_rho], file_name('theta', i), min_theta, max_theta, \
             #             25, 'theta (units=?)')
             output_step(state, geom, param, file_name("", i))
->>>>>>> c35a10f9
 
 
 if __name__ == "__main__":
