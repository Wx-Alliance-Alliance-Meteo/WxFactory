#!/usr/bin/env python3

""" The GEF model """

import math
from typing import Callable, Optional
import sys

from mpi4py import MPI
import numpy

from common.definitions         import idx_rho, idx_rho_u1, idx_rho_u2, idx_rho_w
from common.parallel            import DistributedWorld
from common.program_options     import Configuration
from geometry                   import Cartesian2D, CubedSphere, DFROperators, Geometry
from init.dcmip                 import dcmip_T11_update_winds, dcmip_T12_update_winds
from init.init_state_vars       import init_state_vars
from integrators                import Integrator, Epi, EpiStiff, Euler1, Imex2, PartRosExp2, Ros2, RosExp2, \
                                       StrangSplitting, Srerk, Tvdrk3
from output.output_manager      import OutputManager
from precondition.multigrid     import Multigrid
from rhs.rhs_selector           import rhs_selector

def main(argv) -> int:
   """ This function sets up the infrastructure and performs the time loop of the model. """

   # Read configuration file
   param = Configuration(argv.config, MPI.COMM_WORLD.rank == 0)

   # Set up distributed world
   ptopo = DistributedWorld() if param.grid_type == 'cubed_sphere' else None

   # Create the mesh
   geom = create_geometry(param, ptopo)

   # Build differentiation matrice and boundary correction
   mtrx = DFROperators(geom, param.filter_apply, param.filter_order, param.filter_cutoff)

   # Initialize state variables
   Q, topo, metric = init_state_vars(geom, mtrx, param)

   if (param.expfilter_apply):
      mtrx.make_filter(param.expfilter_strength,param.expfilter_order,param.expfilter_cutoff,geom)

   # Preconditioning
   preconditioner = create_preconditioner(param, ptopo)

   output = OutputManager(param, geom, metric, mtrx, topo)

   # Determine starting step (if not 0)
   Q, starting_step = determine_starting_state(param, output, Q)

   # Get handle to the appropriate RHS functions
   rhs_handle, rhs_implicit, rhs_explicit = rhs_selector(geom, mtrx, metric, topo, ptopo, param)

   # Time stepping
   stepper = create_time_integrator(param, rhs_handle, rhs_implicit, rhs_explicit, preconditioner)
   stepper.output_manager = output

   output.step(Q, starting_step)
   sys.stdout.flush()

   t = param.dt * starting_step
   stepper.sim_time = t
   nb_steps = math.ceil(param.t_end / param.dt) - starting_step

   step = starting_step
   while t < param.t_end:
      if t + param.dt > param.t_end:
         param.dt = param.t_end - t
         t = param.t_end
      else:
         t += param.dt

      step += 1

      if MPI.COMM_WORLD.rank == 0: print(f'\nStep {step} of {nb_steps + starting_step}')

      Q = stepper.step(Q, param.dt)
      if (param.expfilter_apply):
         Q = mtrx.apply_filter_3d(Q,geom,metric)

      if MPI.COMM_WORLD.rank == 0: print(f'Elapsed time for step: {stepper.latest_time:.3f} secs')

      # Check whether there are any NaNs in the solution
      check_for_nan(Q)

      # Overwrite winds for some DCMIP tests
      if param.case_number == 11:
         u1_contra, u2_contra, w_wind = dcmip_T11_update_winds(geom, metric, mtrx, param, time=t)
         Q[idx_rho_u1,:,:,:] = Q[idx_rho, :, :, :] * u1_contra
         Q[idx_rho_u2,:,:,:] = Q[idx_rho, :, :, :] * u2_contra
         Q[idx_rho_w,:,:,:]  = Q[idx_rho, :, :, :] * w_wind
      elif param.case_number == 12:
         u1_contra, u2_contra, w_wind = dcmip_T12_update_winds(geom, metric, mtrx, param, time=t)
         Q[idx_rho_u1,:,:,:] = Q[idx_rho, :, :, :] * u1_contra
         Q[idx_rho_u2,:,:,:] = Q[idx_rho, :, :, :] * u2_contra
         Q[idx_rho_w,:,:,:]  = Q[idx_rho, :, :, :] * w_wind

      output.step(Q, step)
      sys.stdout.flush()

   output.finalize()

   return MPI.COMM_WORLD.rank

def create_geometry(param: Configuration, ptopo: Optional[DistributedWorld]) -> Geometry:
   """ Create the appropriate geometry for the given problem """

   if param.grid_type == 'cubed_sphere':
      return CubedSphere(param.nb_elements_horizontal, param.nb_elements_vertical, param.nbsolpts, param.λ0, param.ϕ0,
                         param.α0, param.ztop, ptopo, param)
   if param.grid_type == 'cartesian2d':
      return Cartesian2D((param.x0, param.x1), (param.z0, param.z1), param.nb_elements_horizontal,
                         param.nb_elements_vertical, param.nbsolpts)

   raise ValueError(f'Invalid grid type: {param.grid_type}')

def create_preconditioner(param: Configuration, ptopo: Optional[DistributedWorld]) -> Optional[Multigrid]:
   """ Create the preconditioner required by the given params """
   if param.preconditioner == 'p-mg':
      return Multigrid(param, ptopo, discretization='dg')
   if param.preconditioner == 'fv-mg':
      return Multigrid(param, ptopo, discretization='fv')
   if param.preconditioner == 'fv':
      return Multigrid(param, ptopo, discretization='fv', fv_only=True)
   return None

def determine_starting_state(param: Configuration, output: OutputManager, Q: numpy.ndarray):
   """ Try to load the state for the given starting step and, if successful, swap it with the initial state """
   starting_step = param.starting_step
   if starting_step > 0:
      try:
         starting_state = numpy.load(output.state_file_name(starting_step))
         if starting_state.shape != Q.shape:
            print(f'ERROR reading state vector from file for step {starting_step}. '
                  f'The shape is wrong! ({starting_state.shape}, should be {Q.shape})')
            raise ValueError
         Q = starting_state

         if MPI.COMM_WORLD.rank == 0:
            print(f'Starting simulation from step {starting_step} (rather than 0)')
            if starting_step * param.dt >= param.t_end:
               print(f'WARNING: Won\'t run any steps, since we will stop at step '
                     f'{int(math.ceil(param.t_end / param.dt))}')

      except (FileNotFoundError, ValueError):
         print(f'WARNING: Tried to start from timestep {starting_step}, but unable to read initial state for that step.'
                ' Will start from 0 instead.')
         starting_step = 0

   return Q, starting_step

def create_time_integrator(param: Configuration,
                           rhs_handle: Callable,
                           rhs_implicit: Optional[Callable],
                           rhs_explicit: Optional[Callable],
                           preconditioner: Optional[Multigrid]) \
      -> Integrator:
   """ Create the appropriate time integrator object based on params """

<<<<<<< HEAD
   from integrators.epi       import Epi
   from integrators.ros2      import Ros2
   from integrators.splitting import StrangSplitting, GodunovSplitting, Best22Splitting, OS22Splitting
   from integrators.explicitRK import explicitRK

=======
>>>>>>> 2ec5ad93
   if param.time_integrator[:9] == 'epi_stiff' and param.time_integrator[9:].isdigit():
      order = int(param.time_integrator[9:])
      if MPI.COMM_WORLD.rank == 0: print(f'Running with EPI_stiff{order}')
      return EpiStiff(param, order, rhs_handle, init_substeps=10)
   if param.time_integrator[:3] == 'epi' and param.time_integrator[3:].isdigit():
      order = int(param.time_integrator[3:])
      if MPI.COMM_WORLD.rank == 0: print(f'Running with EPI{order}')
      return Epi(param, order, rhs_handle, init_substeps=10)
   if param.time_integrator[:5] == 'srerk' and param.time_integrator[5:].isdigit():
      order = int(param.time_integrator[5:])
      if MPI.COMM_WORLD.rank == 0: print(f'Running with SRERK{order}')
      return Srerk(param, order, rhs_handle)
   if param.time_integrator == 'tvdrk3':
      return Tvdrk3(param, rhs_handle)
   if param.time_integrator == 'euler1':
      if MPI.COMM_WORLD.rank == 0:
         print('WARNING: Running with first-order explicit Euler timestepping.')
         print('         This is UNSTABLE and should be used only for debugging.')
      return Euler1(param, rhs_handle)
   if param.time_integrator == 'ros2':
      return Ros2(param, rhs_handle, preconditioner=preconditioner)
   if param.time_integrator == 'imex2':
<<<<<<< HEAD
      from integrators.imex2 import Imex2
      return Imex2(rhs_explicit, rhs_implicit, param.tolerance)
   if param.time_integrator == 'crank_nicolson':
      from integrators.crank_nicolson import CrankNicolson
      return CrankNicolson(rhs_handle, param.tolerance, preconditioner=preconditioner)
=======
      return Imex2(param, rhs_explicit, rhs_implicit)
>>>>>>> 2ec5ad93
   if param.time_integrator == 'strang_epi2_ros2':
      stepper1 = Epi(param, 2, rhs_explicit)
      stepper2 = Ros2(param, rhs_implicit, preconditioner=preconditioner)
      return StrangSplitting(param, stepper1, stepper2)
   if param.time_integrator == 'strang_ros2_epi2':
<<<<<<< HEAD
      stepper1 = Ros2(rhs_implicit, param.tolerance, preconditioner=preconditioner)
      stepper2 = Epi(2, rhs_explicit, param.tolerance, exponential_solver=param.exponential_solver)
      return StrangSplitting(stepper1, stepper2)
   if param.time_integrator == 'strang_epi2_ex_epi2_im':
      stepper1 = Epi(2, rhs_explicit, param.tolerance, exponential_solver=param.exponential_solver)
      stepper2 = Epi(2, rhs_implicit, param.tolerance, exponential_solver=param.exponential_solver)
      return StrangSplitting(stepper1, stepper2)
   if param.time_integrator == 'strang_epi2_im_epi2_ex':
      stepper2 = Epi(2, rhs_explicit, param.tolerance, exponential_solver=param.exponential_solver)
      stepper1 = Epi(2, rhs_implicit, param.tolerance, exponential_solver=param.exponential_solver)
      return StrangSplitting(stepper1, stepper2)
   if param.time_integrator == 'strang_epi6_im_epi6_ex':
      stepper2 = Epi(6, rhs_explicit, param.tolerance, exponential_solver=param.exponential_solver)
      stepper1 = Epi(6, rhs_implicit, param.tolerance, exponential_solver=param.exponential_solver)
      return StrangSplitting(stepper1, stepper2)
   if param.time_integrator == 'strang_epi6_ex_epi6_im':
      stepper1 = Epi(6, rhs_explicit, param.tolerance, exponential_solver=param.exponential_solver)
      stepper2 = Epi(6, rhs_implicit, param.tolerance, exponential_solver=param.exponential_solver)
      return StrangSplitting(stepper1, stepper2)
   if param.time_integrator == 'strang_epi6_ex_cn_im':
      from integrators.crank_nicolson import CrankNicolson
      stepper1 = Epi(6, rhs_explicit, param.tolerance, exponential_solver=param.exponential_solver)
      stepper2 = CrankNicolson(rhs_implicit, param.tolerance, preconditioner=preconditioner)
      return StrangSplitting(stepper1, stepper2)
   if param.time_integrator == 'strang_ros2_ex_ros2_im':
      stepper1 = Ros2(rhs_explicit, param.tolerance, preconditioner=preconditioner)
      stepper2 = Ros2(rhs_implicit, param.tolerance, preconditioner=preconditioner)
      return StrangSplitting(stepper1, stepper2)
   if param.time_integrator == 'strang_ros2_im_ros2_ex':
      stepper2 = Ros2(rhs_explicit, param.tolerance, preconditioner=preconditioner)
      stepper1 = Ros2(rhs_implicit, param.tolerance, preconditioner=preconditioner)
      return StrangSplitting(stepper1, stepper2)
   if param.time_integrator == 'godunov_epi6_im_epi6_ex':
      stepper2 = Epi(6, rhs_explicit, param.tolerance, exponential_solver=param.exponential_solver)
      stepper1 = Epi(6, rhs_implicit, param.tolerance, exponential_solver=param.exponential_solver)
      return GodunovSplitting(stepper1, stepper2)
   if param.time_integrator == 'godunov_epi6_ex_epi6_im':
      stepper1 = Epi(6, rhs_explicit, param.tolerance, exponential_solver=param.exponential_solver)
      stepper2 = Epi(6, rhs_implicit, param.tolerance, exponential_solver=param.exponential_solver)
      return GodunovSplitting(stepper1, stepper2)
   if param.time_integrator == 'best22_epi6_im_epi6_ex':
      stepper2 = Epi(6, rhs_explicit, param.tolerance, exponential_solver=param.exponential_solver)
      stepper1 = Epi(6, rhs_implicit, param.tolerance, exponential_solver=param.exponential_solver)
      return Best22Splitting(stepper1, stepper2)
   if param.time_integrator == 'best_epi6_ex_epi6_im':
      stepper1 = Epi(6, rhs_explicit, param.tolerance, exponential_solver=param.exponential_solver)
      stepper2 = Epi(6, rhs_implicit, param.tolerance, exponential_solver=param.exponential_solver)
      return Best22Splitting(stepper1, stepper2)
   if param.time_integrator[:20] == 'os22_epi6_im_epi6_ex':
      os22_param = float(param.time_integrator[21:-1])
      stepper1 = Epi(6, rhs_implicit, param.tolerance, exponential_solver=param.exponential_solver)
      stepper2 = Epi(6, rhs_explicit, param.tolerance, exponential_solver=param.exponential_solver)
      return OS22Splitting(stepper1, stepper2, os22_param)
   if param.time_integrator[:20] == 'os22_epi6_ex_epi6_im':
      os22_param = float(param.time_integrator[21:-1])
      stepper1 = Epi(6, rhs_explicit, param.tolerance, exponential_solver=param.exponential_solver)
      stepper2 = Epi(6, rhs_implicit, param.tolerance, exponential_solver=param.exponential_solver)
      return OS22Splitting(stepper1, stepper2, os22_param)
=======
      stepper1 = Ros2(param, rhs_implicit, preconditioner=preconditioner)
      stepper2 = Epi(param, 2, rhs_explicit)
      return StrangSplitting(param, stepper1, stepper2)
>>>>>>> 2ec5ad93
   if param.time_integrator == 'rosexp2':
      return RosExp2(param, rhs_handle, rhs_implicit, preconditioner=preconditioner)
   if param.time_integrator == 'partrosexp2':
<<<<<<< HEAD
      from integrators.part_ros_exp2 import PartRosExp2
      return PartRosExp2(rhs_handle, rhs_implicit, param.tolerance, preconditioner=preconditioner)
   if param.time_integrator[:10] == 'explicitrk':
      RKmethod = param.time_integrator[11:-1]
      return explicitRK(rhs_handle,RKmethod)
=======
      return PartRosExp2(param, rhs_handle, rhs_implicit, preconditioner=preconditioner)
>>>>>>> 2ec5ad93

   raise ValueError(f'Time integration method {param.time_integrator} not supported')

def check_for_nan(Q):
   """ Raise an exception if there are NaNs in the input """
   error_detected = numpy.array([0],dtype=numpy.int32)
   if numpy.any(numpy.isnan(Q)):
      print(f'NaN detected on process {MPI.COMM_WORLD.rank}')
      error_detected[0] = 1
   error_detected_out = numpy.zeros_like(error_detected)
   MPI.COMM_WORLD.Allreduce(error_detected, error_detected_out, MPI.MAX)
   if error_detected_out[0] > 0:
      raise ValueError(f'NaN')

if __name__ == '__main__':

   import argparse
   import cProfile

   parser = argparse.ArgumentParser(description='Solve NWP problems with GEF!')
   parser.add_argument('--profile', action='store_true', help='Produce an execution profile when running')
   parser.add_argument('config', type=str, help='File that contains simulation parameters')

   args = parser.parse_args()

   # Start profiling
   pr = None
   if args.profile:
      pr = cProfile.Profile()
      pr.enable()

   numpy.set_printoptions(suppress=True, linewidth=256)
   rank = main(args)

   if args.profile:
      pr.disable()

      out_file = f'prof_{rank:04d}.out'
      pr.dump_stats(out_file)<|MERGE_RESOLUTION|>--- conflicted
+++ resolved
@@ -159,14 +159,12 @@
       -> Integrator:
    """ Create the appropriate time integrator object based on params """
 
-<<<<<<< HEAD
+
    from integrators.epi       import Epi
    from integrators.ros2      import Ros2
-   from integrators.splitting import StrangSplitting, GodunovSplitting, Best22Splitting, OS22Splitting
+   from integrators.splitting import StrangSplitting, LieSplitting, Best22Splitting, OS22Splitting
    from integrators.explicitRK import explicitRK
 
-=======
->>>>>>> 2ec5ad93
    if param.time_integrator[:9] == 'epi_stiff' and param.time_integrator[9:].isdigit():
       order = int(param.time_integrator[9:])
       if MPI.COMM_WORLD.rank == 0: print(f'Running with EPI_stiff{order}')
@@ -189,21 +187,16 @@
    if param.time_integrator == 'ros2':
       return Ros2(param, rhs_handle, preconditioner=preconditioner)
    if param.time_integrator == 'imex2':
-<<<<<<< HEAD
       from integrators.imex2 import Imex2
-      return Imex2(rhs_explicit, rhs_implicit, param.tolerance)
+      return Imex2(param, rhs_explicit, rhs_implicit)
    if param.time_integrator == 'crank_nicolson':
       from integrators.crank_nicolson import CrankNicolson
       return CrankNicolson(rhs_handle, param.tolerance, preconditioner=preconditioner)
-=======
-      return Imex2(param, rhs_explicit, rhs_implicit)
->>>>>>> 2ec5ad93
    if param.time_integrator == 'strang_epi2_ros2':
       stepper1 = Epi(param, 2, rhs_explicit)
       stepper2 = Ros2(param, rhs_implicit, preconditioner=preconditioner)
       return StrangSplitting(param, stepper1, stepper2)
    if param.time_integrator == 'strang_ros2_epi2':
-<<<<<<< HEAD
       stepper1 = Ros2(rhs_implicit, param.tolerance, preconditioner=preconditioner)
       stepper2 = Epi(2, rhs_explicit, param.tolerance, exponential_solver=param.exponential_solver)
       return StrangSplitting(stepper1, stepper2)
@@ -262,23 +255,15 @@
       stepper1 = Epi(6, rhs_explicit, param.tolerance, exponential_solver=param.exponential_solver)
       stepper2 = Epi(6, rhs_implicit, param.tolerance, exponential_solver=param.exponential_solver)
       return OS22Splitting(stepper1, stepper2, os22_param)
-=======
-      stepper1 = Ros2(param, rhs_implicit, preconditioner=preconditioner)
-      stepper2 = Epi(param, 2, rhs_explicit)
-      return StrangSplitting(param, stepper1, stepper2)
->>>>>>> 2ec5ad93
    if param.time_integrator == 'rosexp2':
       return RosExp2(param, rhs_handle, rhs_implicit, preconditioner=preconditioner)
    if param.time_integrator == 'partrosexp2':
-<<<<<<< HEAD
       from integrators.part_ros_exp2 import PartRosExp2
       return PartRosExp2(rhs_handle, rhs_implicit, param.tolerance, preconditioner=preconditioner)
    if param.time_integrator[:10] == 'explicitrk':
       RKmethod = param.time_integrator[11:-1]
       return explicitRK(rhs_handle,RKmethod)
-=======
-      return PartRosExp2(param, rhs_handle, rhs_implicit, preconditioner=preconditioner)
->>>>>>> 2ec5ad93
+
 
    raise ValueError(f'Time integration method {param.time_integrator} not supported')
 
