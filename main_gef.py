--- conflicted
+++ resolved
@@ -18,9 +18,6 @@
 from rhs_sw_explicit import rhs_sw_explicit
 from rhs_sw_implicit import rhs_sw_implicit
 from timeIntegrators import Epi, Epirk4s3a, Tvdrk3, Rat2, ARK_epi2
-#from graphx          import plot_field #, plot_grid, plot_times
-#from graphx          import plot_field_pair
-from interpolation   import interpolate
 from timer           import Timer, TimerGroup
 from preconditioner  import Preconditioner
 from rhs_caller      import RhsCaller
@@ -38,20 +35,13 @@
    param = Configuration(cfg_file)
 
    # Set up distributed world
-<<<<<<< HEAD
-   comm_dist_graph, my_cube_face = create_ptopo()
-   initial_time = comm_dist_graph.bcast(initial_time_tmp, root = 0)
+   ptopo = Distributed_World()
 
-   # Create the mesh
-   geom = cubed_sphere(param.nb_elements, param.nbsolpts, param.λ0, param.ϕ0, param.α0, my_cube_face)
-   # geom_interp = cubed_sphere(
-   #    param.nb_elements, max(param.nbsolpts - 3, 2), param.λ0, param.ϕ0, param.α0, my_cube_face)
-=======
-   ptopo = Distributed_World()
+   # Give initial time to everyone to synchronize clocks
+   initial_time = ptopo.comm_dist_graph.bcast(initial_time_tmp, root=0)
 
    # Create the mesh
    geom = cubed_sphere(param.nb_elements, param.nbsolpts, param.λ0, param.ϕ0, param.α0, ptopo)
->>>>>>> 231f297b
 
    # Build differentiation matrice and boundary correction
    mtrx = DFR_operators(geom, param)
@@ -72,13 +62,9 @@
       output_netcdf(Q, geom, metric, mtrx, topo, step, param)  # store initial conditions
 
    # Time stepping
-<<<<<<< HEAD
    rhs_timers = TimerGroup(5, initial_time)
-   rhs_handle = RhsCaller(rhs_sw, geom, mtrx, metric, topo, comm_dist_graph, param.nbsolpts, param.nb_elements,
-                          param.case_number, timers = rhs_timers)
-=======
-   rhs_handle = lambda q: rhs_sw(q, geom, mtrx, metric, topo, ptopo, param.nbsolpts, param.nb_elements, param.case_number, param.filter_apply)
->>>>>>> 231f297b
+   rhs_handle = RhsCaller(rhs_sw, geom, mtrx, metric, topo, ptopo, param.nbsolpts, param.nb_elements,
+                          param.case_number, use_filter = param.filter_apply, timers = rhs_timers)
 
    if param.time_integrator.lower()[:3] == 'epi' and param.time_integrator[3:].isdigit():
       order = int(param.time_integrator[3:])
@@ -89,8 +75,8 @@
    elif param.time_integrator.lower() == 'tvdrk3':
       stepper = Tvdrk3(rhs_handle)
    elif param.time_integrator.lower() == 'rat2':
-      preconditioner = Preconditioner(param, geom, rhs_sw, comm_dist_graph, my_cube_face, initial_time)
-      stepper = Rat2(rhs_handle, param.tolerance, my_cube_face, preconditioner = preconditioner)
+      preconditioner = Preconditioner(param, geom, rhs_sw, ptopo, initial_time)
+      stepper = Rat2(rhs_handle, param.tolerance, ptopo.rank, preconditioner = preconditioner)
    elif  param.time_integrator.lower() =='epi2/ark':
       rhs_explicit = lambda q: rhs_sw_explicit(q, geom, mtrx, metric, topo, ptopo, param.nbsolpts, param.nb_elements, param.case_number, param.filter_apply)
 
