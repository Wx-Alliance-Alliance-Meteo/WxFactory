--- conflicted
+++ resolved
@@ -6,11 +6,7 @@
 
 from blockstats      import blockstats
 from cubed_sphere    import cubed_sphere
-<<<<<<< HEAD
-from dcmip           import dcmip_T11_update_winds
-=======
 from dcmip           import dcmip_T11_update_winds, dcmip_T12_update_winds
->>>>>>> 025dd725
 from definitions     import idx_rho, idx_rho_u1, idx_rho_u2, idx_rho_w
 from initialize      import initialize_sw, initialize_euler
 from matrices        import DFR_operators
@@ -109,14 +105,11 @@
          Q[idx_rho_u1,:,:,:] = Q[idx_rho, :, :, :] * u1_contra
          Q[idx_rho_u2,:,:,:] = Q[idx_rho, :, :, :] * u2_contra
          Q[idx_rho_w,:,:,:]  = Q[idx_rho, :, :, :] * w
-<<<<<<< HEAD
-=======
       elif param.case_number == 12:
          u1_contra, u2_contra, w = dcmip_T12_update_winds(geom, metric, mtrx, param, time=t)
          Q[idx_rho_u1,:,:,:] = Q[idx_rho, :, :, :] * u1_contra
          Q[idx_rho_u2,:,:,:] = Q[idx_rho, :, :, :] * u2_contra
          Q[idx_rho_w,:,:,:]  = Q[idx_rho, :, :, :] * w
->>>>>>> 025dd725
 
       if param.stat_freq > 0:
          if step % param.stat_freq == 0:
