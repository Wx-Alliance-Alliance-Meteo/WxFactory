#!/usr/bin/env python3

import numpy
import math
from time import time

from blockstats      import blockstats
from cubed_sphere    import cubed_sphere
from dcmip           import dcmip_T11_update_winds, dcmip_T12_update_winds
from definitions     import idx_rho, idx_rho_u1, idx_rho_u2, idx_rho_w
from initialize      import initialize_sw, initialize_euler
from matrices        import DFR_operators
from metric          import Metric
from parallel        import Distributed_World
from program_options import Configuration
from rhs_euler       import rhs_euler
from rhs_sw          import rhs_sw
from rhs_sw_explicit import rhs_sw_explicit
from rhs_sw_implicit import rhs_sw_implicit
from timeIntegrators import Epi, Epirk4s3a, Tvdrk3, Rat2, ARK_epi2

def main(args) -> int:
   step = 0

   # Read configuration file
   param = Configuration(args.config)

   if param.output_freq > 0:
      from output import output_init, output_netcdf, output_finalize

   if param.discretization == 'fv':
      param.nb_elements_horizontal = param.nb_elements_horizontal * param.nbsolpts
      param.nb_elements_vertical   = param.nb_elements_vertical * param.nbsolpts
      param.nbsolpts = 1

   # Set up distributed world
   ptopo = Distributed_World()

   # Create the mesh
   geom = cubed_sphere(param.nb_elements_horizontal, param.nb_elements_vertical, param.nbsolpts, param.λ0, param.ϕ0, param.α0, param.ztop, ptopo, param)

   # Build differentiation matrice and boundary correction
   mtrx = DFR_operators(geom, param)

   # Initialize metric tensor
   metric = Metric(geom)

   # Initialize state variables
   if param.equations == "Euler":
      Q, topo = initialize_euler(geom, metric, mtrx, param)
      rhs_handle = lambda q: rhs_euler(q, geom, mtrx, metric, topo, ptopo, param.nbsolpts, param.nb_elements_horizontal,
            param.nb_elements_vertical, param.case_number, param.filter_apply)
   else: # Shallow water
      Q, topo = initialize_sw(geom, metric, mtrx, param)
      rhs_handle = lambda q: rhs_sw(q, geom, mtrx, metric, topo, ptopo, param.nbsolpts, param.nb_elements_horizontal, param.case_number, param.filter_apply)

   if param.output_freq > 0:
      output_init(geom, param)
      output_netcdf(Q, geom, metric, mtrx, topo, step, param)  # store initial conditions

   # Time stepping
   if param.time_integrator.lower()[:3] == 'epi' and param.time_integrator[3:].isdigit():
      order = int(param.time_integrator[3:])
      print(f'Running with EPI{order}')
      stepper = Epi(order, rhs_handle, param.tolerance, param.krylov_size, init_substeps=10)
   elif param.time_integrator.lower() == 'epirk4s3a':
      stepper = Epirk4s3a(rhs_handle, param.tolerance, param.krylov_size)
   elif param.time_integrator.lower() == 'tvdrk3':
      stepper = Tvdrk3(rhs_handle)
   elif param.time_integrator.lower() == 'rat2':
<<<<<<< HEAD
      stepper = Rat2(Q, rhs_handle, param, ptopo)
   elif  param.time_integrator.lower() == 'epi2/ark' and param.equations == "shallow water": # TODO : Euler
=======
      preconditioner = None
      if param.use_preconditioner:
         # preconditioner = DG_preconditioner(param, geom, ptopo, mtrx, rhs_sw)
         preconditioner = FV_preconditioner(param, Q, ptopo)
      stepper = Rat2(rhs_handle, param.tolerance, preconditioner=preconditioner)
   elif  param.time_integrator.lower() == 'epi2/ark' and param.equations == "shallow_water": # TODO : Euler
>>>>>>> cd87107d
      rhs_explicit = lambda q: rhs_sw_explicit(q, geom, mtrx, metric, topo, ptopo, param.nbsolpts, param.nb_elements_horizontal, param.case_number, param.filter_apply)

      rhs_implicit = lambda q: rhs_sw_implicit(q, geom, mtrx, metric, topo, ptopo, param.nbsolpts, param.nb_elements_horizontal, param.case_number, param.filter_apply)

      stepper = ARK_epi2(rhs_handle, rhs_explicit, rhs_implicit, param)
   else:
      raise ValueError(f'Time integration method {param.time_integrator} not supported')

   if param.stat_freq > 0:
      blockstats(Q, geom, topo, metric, mtrx, param, step)

   t = 0.0
   nb_steps = math.ceil(param.t_end / param.dt)

   while t < param.t_end:
      if t + param.dt > param.t_end:
         param.dt = param.t_end - t
         t = param.t_end
      else:
         t += param.dt

      step += 1
      print('\nStep', step, 'of', nb_steps)

      tic = time()
      Q = stepper.step(Q, param.dt)
      time_step = time() - tic
      print('Elapsed time for step: %0.3f secs' % time_step)

      # Overwrite winds for some DCMIP tests
      if param.case_number == 11:
         u1_contra, u2_contra, w = dcmip_T11_update_winds(geom, metric, mtrx, param, time=t)
         Q[idx_rho_u1,:,:,:] = Q[idx_rho, :, :, :] * u1_contra
         Q[idx_rho_u2,:,:,:] = Q[idx_rho, :, :, :] * u2_contra
         Q[idx_rho_w,:,:,:]  = Q[idx_rho, :, :, :] * w
      elif param.case_number == 12:
         u1_contra, u2_contra, w = dcmip_T12_update_winds(geom, metric, mtrx, param, time=t)
         Q[idx_rho_u1,:,:,:] = Q[idx_rho, :, :, :] * u1_contra
         Q[idx_rho_u2,:,:,:] = Q[idx_rho, :, :, :] * u2_contra
         Q[idx_rho_w,:,:,:]  = Q[idx_rho, :, :, :] * w

      if param.stat_freq > 0:
         if step % param.stat_freq == 0:
            blockstats(Q, geom, topo, metric, mtrx, param, step)

      # Plot solution
      if param.output_freq > 0:
         if step % param.output_freq == 0:
            print('=> Writing dynamic output for step', step)
            output_netcdf(Q, geom, metric, mtrx, topo, step, param)

   if param.output_freq > 0:
      output_finalize()

   return ptopo.rank

if __name__ == '__main__':

   import argparse
   import cProfile

   parser = argparse.ArgumentParser(description='Solve NWP problems with GEF!')
   parser.add_argument('--profile', action='store_true', help='Produce an execution profile when running')
   parser.add_argument('config', type=str, help='File that contains simulation parameters')

   args = parser.parse_args()

   # Start profiling
   if args.profile:
      pr = cProfile.Profile()
      pr.enable()

   numpy.set_printoptions(suppress=True, linewidth=256)
   rank = main(args)

   if args.profile:
      pr.disable()

      out_file = f'prof_{rank:04d}.out'
      pr.dump_stats(out_file)<|MERGE_RESOLUTION|>--- conflicted
+++ resolved
@@ -68,17 +68,8 @@
    elif param.time_integrator.lower() == 'tvdrk3':
       stepper = Tvdrk3(rhs_handle)
    elif param.time_integrator.lower() == 'rat2':
-<<<<<<< HEAD
       stepper = Rat2(Q, rhs_handle, param, ptopo)
-   elif  param.time_integrator.lower() == 'epi2/ark' and param.equations == "shallow water": # TODO : Euler
-=======
-      preconditioner = None
-      if param.use_preconditioner:
-         # preconditioner = DG_preconditioner(param, geom, ptopo, mtrx, rhs_sw)
-         preconditioner = FV_preconditioner(param, Q, ptopo)
-      stepper = Rat2(rhs_handle, param.tolerance, preconditioner=preconditioner)
    elif  param.time_integrator.lower() == 'epi2/ark' and param.equations == "shallow_water": # TODO : Euler
->>>>>>> cd87107d
       rhs_explicit = lambda q: rhs_sw_explicit(q, geom, mtrx, metric, topo, ptopo, param.nbsolpts, param.nb_elements_horizontal, param.case_number, param.filter_apply)
 
       rhs_implicit = lambda q: rhs_sw_implicit(q, geom, mtrx, metric, topo, ptopo, param.nbsolpts, param.nb_elements_horizontal, param.case_number, param.filter_apply)
