#!/usr/bin/env python3

import numpy
import math
from time import time

from blockstats      import blockstats
from cubed_sphere    import cubed_sphere
from dcmip           import dcmip_T11_update_winds
from definitions     import idx_rho
from initialize      import initialize_sw, initialize_euler
from matrices        import DFR_operators
from metric          import Metric
from output          import output_init, output_netcdf, output_finalize
from parallel        import Distributed_World
from preconditioner_dg import DG_preconditioner
from preconditioner_fv import FV_preconditioner
from program_options import Configuration
from rhs_euler       import rhs_euler
from rhs_fv          import rhs_sw_fv
from rhs_sw          import rhs_sw
from rhs_sw_explicit import rhs_sw_explicit
from rhs_sw_implicit import rhs_sw_implicit
from timeIntegrators import Epi, Epirk4s3a, Tvdrk3, Rat2, ARK_epi2

def main(args) -> int:
   step = 0

   # Read configuration file
   param = Configuration(args.config)

   if param.discretization == 'fv':
      param.nb_elements_horizontal = param.nb_elements_horizontal * param.nbsolpts
      param.nb_elements_vertical   = param.nb_elements_vertical * param.nbsolpts
      param.nbsolpts = 1

   # Set up distributed world
   ptopo = Distributed_World()

   # Create the mesh
   geom = cubed_sphere(param.nb_elements_horizontal, param.nb_elements_vertical, param.nbsolpts, param.λ0, param.ϕ0, param.α0, param.ztop, ptopo, param)

   # Build differentiation matrice and boundary correction
   mtrx = DFR_operators(geom, param)

   # Initialize metric tensor
   metric = Metric(geom)

   # Initialize state variables
<<<<<<< HEAD
   if param.equations == "Euler":
=======
   if param.equations == "shallow water":
      Q, topo = initialize_sw(geom, metric, mtrx, param)

      if param.discretization in ['dg', 'fv']:
         rhs_handle = lambda q: rhs_sw(q, geom, mtrx, metric, topo, ptopo, param.nbsolpts, param.nb_elements_horizontal, param.case_number, param.filter_apply)
      else:
         raise ValueError('Unknown discretization given')

   elif param.equations == "Euler":
>>>>>>> 8d57b817
      Q, topo = initialize_euler(geom, metric, mtrx, param)
      rhs_handle = lambda q: rhs_euler(q, geom, mtrx, metric, topo, ptopo, param.nbsolpts, param.nb_elements_horizontal,
            param.nb_elements_vertical, param.case_number, param.filter_apply)
   else: # Shallow water
      Q, topo = initialize_sw(geom, metric, mtrx, param)
      rhs_handle = lambda q: rhs_sw(q, geom, mtrx, metric, topo, ptopo, param.nbsolpts, param.nb_elements_horizontal, param.case_number, param.filter_apply)

   if param.output_freq > 0:
      output_init(geom, param)
      output_netcdf(Q, geom, metric, mtrx, topo, step, param)  # store initial conditions

   # Time stepping
   if param.time_integrator.lower()[:3] == 'epi' and param.time_integrator[3:].isdigit():
      order = int(param.time_integrator[3:])
      print(f'Running with EPI{order}')
      stepper = Epi(order, rhs_handle, param.tolerance, param.krylov_size, init_substeps=10)
   elif param.time_integrator.lower() == 'epirk4s3a':
      stepper = Epirk4s3a(rhs_handle, param.tolerance, param.krylov_size)
   elif param.time_integrator.lower() == 'tvdrk3':
      stepper = Tvdrk3(rhs_handle)
   elif param.time_integrator.lower() == 'rat2':
      preconditioner = None
      if param.use_preconditioner:
         # preconditioner = DG_preconditioner(param, geom, ptopo, mtrx, rhs_sw)
         preconditioner = FV_preconditioner(param, geom, ptopo)
      stepper = Rat2(rhs_handle, param.tolerance, preconditioner=preconditioner)
   elif  param.time_integrator.lower() == 'epi2/ark' and param.equations == "shallow water": # TODO : Euler
      rhs_explicit = lambda q: rhs_sw_explicit(q, geom, mtrx, metric, topo, ptopo, param.nbsolpts, param.nb_elements_horizontal, param.case_number, param.filter_apply)

      rhs_implicit = lambda q: rhs_sw_implicit(q, geom, mtrx, metric, topo, ptopo, param.nbsolpts, param.nb_elements_horizontal, param.case_number, param.filter_apply)

      stepper = ARK_epi2(rhs_handle, rhs_explicit, rhs_implicit, param)
   else:
      raise ValueError(f'Time integration method {param.time_integrator} not supported')

   if param.stat_freq > 0:
      blockstats(Q, geom, topo, metric, mtrx, param, step)

   t = 0.0
   nb_steps = math.ceil(param.t_end / param.dt)

   while t < param.t_end:
      if t + param.dt > param.t_end:
         param.dt = param.t_end - t
         t = param.t_end
      else:
         t += param.dt

      step += 1
      print('\nStep', step, 'of', nb_steps)

      tic = time()
      Q = stepper.step(Q, param.dt)
      time_step = time() - tic
      print('Elapsed time for step: %0.3f secs' % time_step)

      # Overwrite winds for some DCMIP tests
      if param.case_number == 11:
         u1_contra, u2_contra, u3_contra = dcmip_T11_update_winds(geom, metric, mtrx, param, time=t)
         Q[1,:,:,:] = Q[idx_rho, :, :, :] * u1_contra
         Q[2,:,:,:] = Q[idx_rho, :, :, :] * u2_contra
         Q[3,:,:,:] = Q[idx_rho, :, :, :] * u3_contra

      if param.stat_freq > 0:
         if step % param.stat_freq == 0:
            blockstats(Q, geom, topo, metric, mtrx, param, step)

      # Plot solution
      if param.output_freq > 0:
         if step % param.output_freq == 0:
            print('=> Writing dynamic output for step', step)
            output_netcdf(Q, geom, metric, mtrx, topo, step, param)

   if param.output_freq > 0:
      output_finalize()

   return ptopo.rank

if __name__ == '__main__':

   import argparse
   import cProfile

   parser = argparse.ArgumentParser(description='Solve NWP problems with GEF!')
   parser.add_argument('--profile', action='store_true', help='Produce an execution profile when running')
   parser.add_argument('config', type=str, help='File that contains simulation parameters')

   args = parser.parse_args()

   # Start profiling
   if args.profile:
      pr = cProfile.Profile()
      pr.enable()

   numpy.set_printoptions(suppress=True, linewidth=256)
   rank = main(args)

   if args.profile:
      pr.disable()

      out_file = f'prof_{rank:04d}.out'
      pr.dump_stats(out_file)

<|MERGE_RESOLUTION|>--- conflicted
+++ resolved
@@ -47,19 +47,7 @@
    metric = Metric(geom)
 
    # Initialize state variables
-<<<<<<< HEAD
    if param.equations == "Euler":
-=======
-   if param.equations == "shallow water":
-      Q, topo = initialize_sw(geom, metric, mtrx, param)
-
-      if param.discretization in ['dg', 'fv']:
-         rhs_handle = lambda q: rhs_sw(q, geom, mtrx, metric, topo, ptopo, param.nbsolpts, param.nb_elements_horizontal, param.case_number, param.filter_apply)
-      else:
-         raise ValueError('Unknown discretization given')
-
-   elif param.equations == "Euler":
->>>>>>> 8d57b817
       Q, topo = initialize_euler(geom, metric, mtrx, param)
       rhs_handle = lambda q: rhs_euler(q, geom, mtrx, metric, topo, ptopo, param.nbsolpts, param.nb_elements_horizontal,
             param.nb_elements_vertical, param.case_number, param.filter_apply)
