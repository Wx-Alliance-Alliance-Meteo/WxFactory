#!/usr/bin/env python3

import sys
<<<<<<< HEAD
import math
import numpy
import time


from blockstats   import blockstats
from constants    import *
from cubed_sphere import cubed_sphere
from initialize   import initialize
from kiops        import kiops
from matrices     import set_operators
from matvec       import matvec_fun
from parameters   import get_parameters
from rhs_fun      import rhs_fun
=======
import numpy

from blockstats import blockstats
from cubed_sphere import cubed_sphere
from parameters import get_parameters
from plots import *
from matrices import set_operators
from initialize import initialize
#include("matrices.jl")
#include("plot_cubedsphere.jl")
#include("plot_field.jl")
>>>>>>> 1b8a0a2c

def main():
   if len(sys.argv) == 1:
      cfg_file = 'config/gef_settings.ini'
   else:
      cfg_file = sys.argv[1]

   # Read configuration file
   param = get_parameters(cfg_file)

   # Create the mesh
   geom = cubed_sphere(param.nb_elements, param.degree)

   # Build differentiation matrices and DFR boundary correction
   mtrx = set_operators(geom)

   print('TODO'); exit(0)

   # Initialize state variables
   Q = initialize(geom, param.case_number, param.α)

<<<<<<< HEAD
   if param.plot_freq  > 0:
      print('TODO : plot solution')
=======
>>>>>>> 1b8a0a2c
#   plot_field(geom, Q[:,:,:,0])

   # Time stepping
   t           = 0.0
   step        = 0
   krylov_size = param.krylov_size

<<<<<<< HEAD
   rhs_handle = lambda q: rhs_fun(q, geom, mtrx, param.degree+1, param.nb_elements_x, param.nb_elements_z, param.α)

   nb_steps = math.ceil(param.t_end / param.dt)

   blockstats(Q, step)

   while t < param.t_end:

      if t + param.dt > param.t_end:
         param.dt = param.t_end - t
         t = param.t_end
      else:
         t += param.dt

      step += 1
      print('\nStep',  step, 'of', nb_steps)

      if (param.time_integrator).lower() == 'epi2' or ( (param.time_integrator).lower() == 'epi3' and step == 1 ):

=======
#   rhs_handle(q) = rhs_fun(q, grd, mtrx, param.degree+1, param.nb_elements_x, param.nb_elements_z, param.α)
#
#   nb_steps = ceil(Int, param.t_end / param.dt)
#
   blockstats(Q, step)
#
#   local previous_Q, previous_rhs
#   while t < param.t_end
#
#      if t + param.dt > param.t_end
#         param.dt = param.t_end - t
#         t = param.t_end
#      else
#         t += param.dt
#      end
#
#      step += 1
#      println("\nStep ",  step, " of ", nb_steps, " (", Dates.format(Dates.now(), "yyyymmdd HH:MM:SS")  ,")")
#
#      if lowercase(param.time_integrator) == "epi2" || ( lowercase(param.time_integrator) == "epi3" && step == 1 )
#
>>>>>>> 1b8a0a2c
         # Using EPI2 time integration
         tic = time.time()

         matvec_handle = lambda v: matvec_fun(v, param.dt, Q, rhs_handle)

         rhs = rhs_handle(Q)

         # We only need the second phi function
         vec = numpy.column_stack((numpy.zeros(len(rhs.flatten())), rhs.flatten()))

         phiv, stats = kiops([1], matvec_handle, vec, tol=param.tolerance, m_init=krylov_size, mmin=14, mmax=64, task1=False)

         print('KIOPS converged at iteration %d to a solution with local error %e' % (stats[2], stats[4]))

         krylov_size = math.floor(0.7 * stats[5] + 0.3 * krylov_size)

         if (param.time_integrator).lower() == 'epi3':
            # Save values for next timestep with EPI3
            previous_Q   = Q
            previous_rhs = rhs

         # Update solution
         Q = Q + numpy.reshape(phiv, Q.shape) * param.dt

         time_epi2 = time.time() - tic
         print('Elapsed time for EPI2: %0.3f secs' % time_epi2)

      elif (param.time_integrator).lower() == "epi3" and step > 1:

         # Using EPI3 time integration
         tic = time.time()

         matvec_handle = lambda v: matvec_fun(v, param.dt, Q, rhs_handle)

         rhs = rhs_handle(Q)

         J_deltaQ = matvec_fun(previous_Q - Q, 1., Q, rhs_handle)

         residual = (previous_rhs - rhs) - numpy.reshape(J_deltaQ, Q.shape)

         # We need the second and third phi functions (φ_1, φ_2)
         vec = numpy.column_stack((numpy.zeros(len(rhs.flatten())), rhs.flatten(), 2.0/3.0 * residual.flatten()))

         phiv, stats = kiops([1], matvec_handle, vec, tol=param.tolerance, m_init=krylov_size, mmin=14, mmax=64, task1=False)

         print('KIOPS converged at iteration %d to a solution with local error %e' % (stats[2], stats[4]))

         krylov_size = math.floor(0.7 * stats[5] + 0.3 * krylov_size)

         # Save values for the next timestep
         previous_Q   = Q
         previous_rhs = rhs

         # Update solution
         Q = Q + numpy.reshape(phiv, Q.shape) * param.dt

         time_epi3 = time.time() - tic
         print('Elapsed time for EPI3: %0.3f secs' % time_epi3)

      if step % param.stat_freq == 0:
         blockstats(Q, step)

      # Plot solution
      if step % param.plot_freq == 0:
         print('TODO : plot solution')



if __name__ == '__main__':
   numpy.set_printoptions(suppress=True, linewidth=256)
   main()<|MERGE_RESOLUTION|>--- conflicted
+++ resolved
@@ -1,11 +1,9 @@
 #!/usr/bin/env python3
 
 import sys
-<<<<<<< HEAD
 import math
 import numpy
 import time
-
 
 from blockstats   import blockstats
 from constants    import *
@@ -16,19 +14,6 @@
 from matvec       import matvec_fun
 from parameters   import get_parameters
 from rhs_fun      import rhs_fun
-=======
-import numpy
-
-from blockstats import blockstats
-from cubed_sphere import cubed_sphere
-from parameters import get_parameters
-from plots import *
-from matrices import set_operators
-from initialize import initialize
-#include("matrices.jl")
-#include("plot_cubedsphere.jl")
-#include("plot_field.jl")
->>>>>>> 1b8a0a2c
 
 def main():
    if len(sys.argv) == 1:
@@ -50,19 +35,14 @@
    # Initialize state variables
    Q = initialize(geom, param.case_number, param.α)
 
-<<<<<<< HEAD
    if param.plot_freq  > 0:
       print('TODO : plot solution')
-=======
->>>>>>> 1b8a0a2c
-#   plot_field(geom, Q[:,:,:,0])
 
    # Time stepping
    t           = 0.0
    step        = 0
    krylov_size = param.krylov_size
 
-<<<<<<< HEAD
    rhs_handle = lambda q: rhs_fun(q, geom, mtrx, param.degree+1, param.nb_elements_x, param.nb_elements_z, param.α)
 
    nb_steps = math.ceil(param.t_end / param.dt)
@@ -82,29 +62,6 @@
 
       if (param.time_integrator).lower() == 'epi2' or ( (param.time_integrator).lower() == 'epi3' and step == 1 ):
 
-=======
-#   rhs_handle(q) = rhs_fun(q, grd, mtrx, param.degree+1, param.nb_elements_x, param.nb_elements_z, param.α)
-#
-#   nb_steps = ceil(Int, param.t_end / param.dt)
-#
-   blockstats(Q, step)
-#
-#   local previous_Q, previous_rhs
-#   while t < param.t_end
-#
-#      if t + param.dt > param.t_end
-#         param.dt = param.t_end - t
-#         t = param.t_end
-#      else
-#         t += param.dt
-#      end
-#
-#      step += 1
-#      println("\nStep ",  step, " of ", nb_steps, " (", Dates.format(Dates.now(), "yyyymmdd HH:MM:SS")  ,")")
-#
-#      if lowercase(param.time_integrator) == "epi2" || ( lowercase(param.time_integrator) == "epi3" && step == 1 )
-#
->>>>>>> 1b8a0a2c
          # Using EPI2 time integration
          tic = time.time()
 
