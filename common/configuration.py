--- conflicted
+++ resolved
@@ -20,12 +20,6 @@
         self.parser = ConfigParser()
 
         self.config_content = cfg_file
-<<<<<<< HEAD
-=======
-        if not use_content:
-            with open(cfg_file) as config_file:
-                self.config_content = "\n".join(config_file.readlines())
->>>>>>> d99f2923
 
         self.parser.read_string(self.config_content)
 
@@ -269,16 +263,9 @@
 
         setattr(self, field.field_name, value)
 
-<<<<<<< HEAD
         if field.field_section not in self.sections:
             self.sections[field.field_section] = []
         self.sections[field.field_section].append(field.field_name)
-=======
-        setattr(self, option_name, value)
-        if section_name not in self.sections:
-            self.sections[section_name] = []
-        self.sections[section_name].append(option_name)
->>>>>>> d99f2923
 
         return value
 
