--- conflicted
+++ resolved
@@ -145,24 +145,8 @@
     def _make_device(self) -> Device:
         """Create the device object which will determine on what hardware (CPU/GPU) each part of the simulation will
         be executed."""
-<<<<<<< HEAD
         if self.config.desired_device == "cuda":
-            try:
-                device = CudaDevice(self.config.cuda_devices)
-            except ValueError:
-                if self.rank == 0:
-                    print(f"Unable to create a CudaDevice, will revert to CPU")
-
-                from compiler.compiler_module import build_librairies_mpi
-
-                build_librairies_mpi()
-
-                device = CpuDevice()
-=======
-        if self.config.device == "cuda":
->>>>>>> a1539043
-
-            device = CudaDevice(self.config.cuda_devices)        
+            device = CudaDevice(self.config.cuda_devices)
         else:
             device = CpuDevice()
 
