--- conflicted
+++ resolved
@@ -50,12 +50,9 @@
    if param.case_number == 11:
       nb_equations = 9
       rho, u1_contra, u2_contra, w, potential_temperature, q1, q2, q3, q4 = dcmip_advection_deformation(geom, metric, mtrx, param)
-<<<<<<< HEAD
-=======
    elif param.case_number == 12:
       nb_equations = 6
       rho, u1_contra, u2_contra, w, potential_temperature, q1 = dcmip_advection_hadley(geom, metric, mtrx, param)
->>>>>>> 025dd725
    elif param.case_number == 20:
       dcmip_mountain(geom, metric, mtrx, param)
    elif param.case_number == 31:
