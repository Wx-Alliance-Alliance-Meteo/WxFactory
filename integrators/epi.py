from collections import deque
import math
from typing      import Callable

from mpi4py      import MPI
import numpy

from common.program_options import Configuration
from .integrator            import Integrator, SolverInfo
from solvers                import kiops, matvec_fun, pmex

class Epi(Integrator):
   def __init__(self, param: Configuration, order: int, rhs: Callable, init_method=None, init_substeps: int = 1):
      super().__init__(param, preconditioner=None)
      self.rhs = rhs
      self.tol = param.tolerance
      self.krylov_size = 1
      self.jacobian_method = param.jacobian_method
      self.exponential_solver = param.exponential_solver
      self.device = param.device

      if order == 2:
         self.A = numpy.array([[]])
      elif order == 3:
         self.A = numpy.array([[2/3]])
      elif order == 4:
         self.A = numpy.array([
            [-3/10, 3/40], [32/5, -11/10]
         ])
      elif order == 5:
         self.A = numpy.array([
            [-4/5, 2/5, -4/45],
            [12, -9/2, 8/9],
            [3, 0, -1/3]
         ])
      elif order == 6:
         self.A = numpy.array([
            [-49/60, 351/560, -359/1260, 367/6720],
            [92/7, -99/14, 176/63, -1/2],
            [485 / 21, -151 / 14, 23 / 9, -31 / 168]
         ])
      else:
         raise ValueError('Unsupported order for EPI method')

      k, self.n_prev = self.A.shape
      # Limit max phi to 1 for EPI 2
      if order == 2:
         k -= 1
      self.max_phi = k+1
      self.previous_Q = deque()
      self.previous_rhs = deque()
      self.dt = 0.0

      if init_method or self.n_prev == 0:
         self.init_method = init_method
      else:
         self.init_method = Epi(param, 2, rhs)

      self.init_substeps = init_substeps

   def __step__(self, Q: numpy.ndarray, dt: float):

      # If dt changes, discard saved value and redo initialization
      mpirank = MPI.COMM_WORLD.Get_rank()
      if self.dt and abs(self.dt - dt) > 1e-10:
         self.previous_Q = deque()
         self.previous_rhs = deque()
      self.dt = dt

      # Initialize saved values using init_step method
      if len(self.previous_Q) < self.n_prev:
         self.previous_Q.appendleft(Q)
         self.previous_rhs.appendleft(self.rhs(Q))

         dt /= self.init_substeps
         for i in range(self.init_substeps):
            Q = self.init_method.step(Q, dt)
         return Q

      # Regular EPI step
      rhs = self.rhs(Q)

      def matvec_handle(v): return matvec_fun(v, dt, Q, rhs, self.rhs, self.jacobian_method)

      vec = numpy.zeros((self.max_phi+1, rhs.size), like=rhs)
      vec[1,:] = rhs.flatten()
      for i in range(self.n_prev):
         J_deltaQ = matvec_fun(self.previous_Q[i] - Q, 1., Q, rhs, self.rhs, self.jacobian_method)

         # R(y_{n-i})
         r = (self.previous_rhs[i] - rhs) - numpy.reshape(J_deltaQ, Q.shape)

         for k, alpha in enumerate(self.A[:,i],start=2):
            # v_k = Sum_{i=1}^{n_prev} A_{k,i} R(y_{n-i})
            vec[k,:] += alpha * r.flatten()

      if self.exponential_solver == 'pmex':
         phiv, stats = pmex([1.], matvec_handle, vec, tol=self.tol, mmax=64, task1=False)

         if mpirank == 0:
            print(f'PMEX converged at iteration {stats[2]} (using {stats[0]} internal substeps and'
                  f' {stats[1]} rejected expm) to a solution with local error {stats[4]:.2e}')

      else:
<<<<<<< HEAD
         if self.device == "cuda":
            from solvers import kiops_cuda as f
         else:
            f = kiops
         phiv, stats = f([1], matvec_handle, vec, tol=self.tol, m_init=self.krylov_size, mmin=16, mmax=64, task1=False)
=======
         phiv, stats = kiops([1], matvec_handle, vec, tol=self.tol, m_init=self.krylov_size, mmin=16, mmax=64,
                             task1=False)
>>>>>>> bc366eec

         self.krylov_size = math.floor(0.7 * stats[5] + 0.3 * self.krylov_size)

         if mpirank == 0:
            print(f'KIOPS converged at iteration {stats[2]} (using {stats[0]} internal substeps and'
                  f' {stats[1]} rejected expm) to a solution with local error {stats[4]:.2e}')

      self.solver_info = SolverInfo(total_num_it = stats[2])

      # Save values for the next timestep
      if self.n_prev > 0:
         self.previous_Q.pop()
         self.previous_Q.appendleft(Q)
         self.previous_rhs.pop()
         self.previous_rhs.appendleft(rhs)

      # Update solution
      return Q + numpy.reshape(phiv, Q.shape) * dt<|MERGE_RESOLUTION|>--- conflicted
+++ resolved
@@ -102,16 +102,11 @@
                   f' {stats[1]} rejected expm) to a solution with local error {stats[4]:.2e}')
 
       else:
-<<<<<<< HEAD
          if self.device == "cuda":
             from solvers import kiops_cuda as f
          else:
             f = kiops
          phiv, stats = f([1], matvec_handle, vec, tol=self.tol, m_init=self.krylov_size, mmin=16, mmax=64, task1=False)
-=======
-         phiv, stats = kiops([1], matvec_handle, vec, tol=self.tol, m_init=self.krylov_size, mmin=16, mmax=64,
-                             task1=False)
->>>>>>> bc366eec
 
          self.krylov_size = math.floor(0.7 * stats[5] + 0.3 * self.krylov_size)
 
