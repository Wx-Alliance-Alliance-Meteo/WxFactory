--- conflicted
+++ resolved
@@ -23,10 +23,7 @@
     kiops_nest,
     dcgs2,
     kiops_nest,
-<<<<<<< HEAD
-=======
     exode,
->>>>>>> 11ee1dcd
 )
 
 
@@ -43,11 +40,8 @@
         self.case_number = param.case_number
         self.int = param.time_integrator
         self.elem = param.nb_elements_horizontal
-<<<<<<< HEAD
-=======
-        self.exode_method = param.exode_method 
+        self.exode_method = param.exode_method
         self.exode_controller = param.exode_controller
->>>>>>> 11ee1dcd
 
         if order == 2:
             self.A = numpy.array([[]])
@@ -282,11 +276,8 @@
                     f"KIOPS NE converged at iteration {stats[2]} (using {stats[0]} internal substeps and {stats[1]} rejected expm)"
                     f" to a solution with local error {stats[4]:.2e}"
                 )
-<<<<<<< HEAD
-
-=======
-        # ----- EXODE ------ 
-        elif self.exponential_solver == "exode": 
+        # ----- EXODE ------
+        elif self.exponential_solver == "exode":
             phiv, stats = exode(
                 1.0,
                 matvec_handle,
@@ -297,15 +288,15 @@
                 task1=False,
                 verbose=False,
             )
-            
+
             # comment out for scaling test
             if mpirank == 0:
                 print(
-                    f"EXODE converged at iteration {stats[0]}, with {stats[1]} rejected steps with local error {stats[3]}"
-                )
-
-            #self.solver_info = SolverInfo(total_num_it=stats[0])    
->>>>>>> 11ee1dcd
+                    f"EXODE converged at iteration {stats[0]}, with {stats[1]} rejected steps "
+                    f"with local error {stats[3]}"
+                )
+
+            # self.solver_info = SolverInfo(total_num_it=stats[0])
         # ----------default: kiops-----------
         else:
             phiv, stats = kiops(
