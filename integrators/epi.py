from collections import deque
import math
from typing      import Callable

from mpi4py      import MPI
import numpy

from common.configuration import Configuration
from .integrator            import Integrator, SolverInfo
from solvers                import kiops, matvec_fun, pmex, pmex_1s, pmex_ne1s, cwy_ne, cwy_1s, cwy_ne1s, icwy_1s, icwy_ne, icwy_ne1s, icwy_neiop, kiops_nest, dcgs2, kiops_nest

class Epi(Integrator):
   def __init__(self, param: Configuration, order: int, rhs: Callable, init_method=None, init_substeps: int = 1, **kwargs):
      super().__init__(param, preconditioner=None, **kwargs)
      self.rhs = rhs
      self.tol = param.tolerance
      self.krylov_size = 1
      self.jacobian_method = param.jacobian_method
      self.exponential_solver = param.exponential_solver
      self.case_number = param.case_number
      self.int = param.time_integrator
      self.elem = param.nb_elements_horizontal

      if order == 2:
         self.A = numpy.array([[]])
      elif order == 3:
         self.A = numpy.array([[2/3]])
      elif order == 4:
         self.A = numpy.array([
            [-3/10, 3/40], [32/5, -11/10]
         ])
      elif order == 5:
         self.A = numpy.array([
            [-4/5, 2/5, -4/45],
            [12, -9/2, 8/9],
            [3, 0, -1/3]
         ])
      elif order == 6:
         self.A = numpy.array([
            [-49/60, 351/560, -359/1260, 367/6720],
            [92/7, -99/14, 176/63, -1/2],
            [485 / 21, -151 / 14, 23 / 9, -31 / 168]
         ])
      else:
         raise ValueError('Unsupported order for EPI method')

      k, self.n_prev = self.A.shape
      # Limit max phi to 1 for EPI 2
      if order == 2:
         k -= 1
      self.max_phi = k+1
      self.previous_Q = deque()
      self.previous_rhs = deque()
      self.dt = 0.0

      if init_method or self.n_prev == 0:
         self.init_method = init_method
      else:
         self.init_method = Epi(param, 2, rhs, **kwargs)

      self.init_substeps = init_substeps

   def __step__(self, Q: numpy.ndarray, dt: float):

      # If dt changes, discard saved value and redo initialization
      mpirank = MPI.COMM_WORLD.Get_rank()
      if self.dt and abs(self.dt - dt) > 1e-10:
         self.previous_Q = deque()
         self.previous_rhs = deque()
      self.dt = dt

      # Initialize saved values using init_step method
      if len(self.previous_Q) < self.n_prev:
         self.previous_Q.appendleft(Q)
         self.previous_rhs.appendleft(self.rhs(Q))

         dt /= self.init_substeps
         for i in range(self.init_substeps):
            Q = self.init_method.step(Q, dt)
         return Q

      # Regular EPI step
      rhs = self.rhs(Q)

      def matvec_handle(v): return matvec_fun(v, dt, Q, rhs, self.rhs, self.jacobian_method)

      vec = numpy.zeros((self.max_phi+1, rhs.size), like=rhs)
      vec[1,:] = rhs.flatten()
      for i in range(self.n_prev):
         J_deltaQ = matvec_fun(self.previous_Q[i] - Q, 1., Q, rhs, self.rhs, self.jacobian_method)

         # R(y_{n-i})
         r = (self.previous_rhs[i] - rhs) - numpy.reshape(J_deltaQ, Q.shape)

         for k, alpha in enumerate(self.A[:,i],start=2):
            # v_k = Sum_{i=1}^{n_prev} A_{k,i} R(y_{n-i})
            vec[k,:] += alpha * r.flatten()

      #----pmex with norm estimate-----
      if self.exponential_solver == 'pmex':
         phiv, stats = pmex([1.], matvec_handle, vec, tol=self.tol, m_init=self.krylov_size, mmin=16, mmax=64, task1=False)
         self.krylov_size = math.floor(0.7 * stats[5] + 0.3 * self.krylov_size)

         if (mpirank == 0):
            print(f'PMEX NE converged at iteration {stats[2]} (using {stats[0]} internal substeps and {stats[1]} rejected expm)'
                  f' to a solution with local error {stats[4]:.2e}')

      #----pmex with 1-sync-----
      elif self.exponential_solver == 'pmex_1s':
         phiv, stats = pmex_1s([1.], matvec_handle, vec, tol=self.tol, m_init=self.krylov_size, mmin=16, mmax=64, task1=False)
         self.krylov_size = math.floor(0.7 * stats[5] + 0.3 * self.krylov_size)

         if (mpirank == 0):
            print(f'PMEX 1s converged at iteration {stats[2]} (using {stats[0]} internal substeps and {stats[1]} rejected expm)'
                  f' to a solution with local error {stats[4]:.2e}')

      #----pmex with norm estimate+1s-----
      elif self.exponential_solver == 'pmex_ne1s':
         phiv, stats = pmex_ne1s([1.], matvec_handle, vec, tol=self.tol,m_init=self.krylov_size, mmin=16, mmax=64, task1=False)
         self.krylov_size = math.floor(0.7 * stats[5] + 0.3 * self.krylov_size)

         if (mpirank == 0):
            print(f'PMEX NE+1s converged at iteration {stats[2]} (using {stats[0]} internal substeps and {stats[1]} rejected expm)'
                  f' to a solution with local error {stats[4]:.2e}')

      #----- icwy norm estimate + 1sync-----
      elif self.exponential_solver == 'icwy_ne1s':
         phiv, stats = icwy_ne1s([1.], matvec_handle, vec, tol=self.tol,m_init=self.krylov_size, mmin=16, mmax=64, task1=False)
         self.krylov_size = math.floor(0.7 * stats[5] + 0.3 * self.krylov_size)

         if (mpirank == 0):
            print(f'ICWY NE+1S converged at iteration {stats[2]} (using {stats[0]} internal substeps and {stats[1]} rejected expm)'
                  f' to a solution with local error {stats[4]:.2e}')

      #----- icwy norm estimate -----
      elif self.exponential_solver == 'icwy_ne':
         phiv, stats = icwy_ne([1.], matvec_handle, vec, tol=self.tol, m_init=self.krylov_size, mmin=16, mmax=64, task1=False)
         self.krylov_size = math.floor(0.7 * stats[5] + 0.3 * self.krylov_size)

<<<<<<< HEAD
         if (mpirank == 0):
            print(f'ICWY NE converged at iteration {stats[2]} (using {stats[0]} internal substeps and {stats[1]} rejected expm)'
                  f' to a solution with local error {stats[4]:.2e}')
=======
         if mpirank == 0:
            print(f'PMEX converged at iteration {stats[2]} (using {stats[0]} internal substeps and'
                  f' {stats[1]} rejected expm) to a solution with local error {stats[4]:.2e}')
>>>>>>> 372e5fbe

      #----- icwy 1-sync-----
      elif self.exponential_solver == 'icwy_1s':
         phiv, stats = icwy_1s([1.], matvec_handle, vec, tol=self.tol,m_init=self.krylov_size, mmin=16, mmax=64, task1=False)
         self.krylov_size = math.floor(0.7 * stats[5] + 0.3 * self.krylov_size)

         if (mpirank == 0):
            print(f'ICWY 1S converged at iteration {stats[2]} (using {stats[0]} internal substeps and {stats[1]} rejected expm)'
                  f' to a solution with local error {stats[4]:.2e}')

      #----- icwy iop+norm estimate-----
      elif self.exponential_solver == 'icwy_neiop':
         phiv, stats = icwy_neiop([1.], matvec_handle, vec, tol=self.tol,m_init=self.krylov_size, mmin=16, mmax=64, task1=False)
         self.krylov_size = math.floor(0.7 * stats[5] + 0.3 * self.krylov_size)

         if (mpirank == 0):
            print(f'ICWY NE+IOP converged at iteration {stats[2]} (using {stats[0]} internal substeps and {stats[1]} rejected expm)'
                  f' to a solution with local error {stats[4]:.2e}')

      #----- cwy norm estimate + 1sync-----
      elif self.exponential_solver == 'cwy_ne1s':
         phiv, stats = cwy_ne1s([1.], matvec_handle, vec, tol=self.tol,m_init=self.krylov_size, mmin=16, mmax=64, task1=False)
         self.krylov_size = math.floor(0.7 * stats[5] + 0.3 * self.krylov_size)

         if (mpirank == 0):
            print(f'CWY NE+1S converged at iteration {stats[2]} (using {stats[0]} internal substeps and {stats[1]} rejected expm)'
                  f' to a solution with local error {stats[4]:.2e}')

      #----- cwy norm estimate -----
      elif self.exponential_solver == 'cwy_ne':
         phiv, stats = cwy_ne([1.], matvec_handle, vec, tol=self.tol,m_init=self.krylov_size, mmin=16, mmax=64, task1=False)
         self.krylov_size = math.floor(0.7 * stats[5] + 0.3 * self.krylov_size)

         if (mpirank == 0):
            #print to file stats
            #size      = MPI.COMM_WORLD.Get_size()
            #file_name = "results_tanya/cwyne_try2_stats_" + "n" + str(size) + "_e" + str(self.int) + "_c" + str(self.case_number) + ".txt" 
            #with open(file_name, 'a') as gg:
            #  gg.write('{} {} {} {} {} {} {} {} {} \n'.format(stats[0], stats[1], stats[2], stats[3], stats[6], stats[7], stats[8], stats[9], stats[10]))

            print(f'CWY NE converged at iteration {stats[2]} (using {stats[0]} internal substeps and {stats[1]} rejected expm)'
                  f' to a solution with local error {stats[4]:.2e}')

      #----- cwy 1-sync-----
      elif self.exponential_solver == 'cwy_1s':
         phiv, stats = cwy_1s([1.], matvec_handle, vec, tol=self.tol, m_init=self.krylov_size, mmin=16, mmax=64, task1=False)
         self.krylov_size = math.floor(0.7 * stats[5] + 0.3 * self.krylov_size)

         if (mpirank == 0):
            print(f'CWY 1S converged at iteration {stats[2]} (using {stats[0]} internal substeps and {stats[1]} rejected expm)'
                  f' to a solution with local error {stats[4]:.2e}')

      #----- dcgs2 -----
      elif self.exponential_solver == 'dcgs2':
         phiv, stats = dcgs2([1.], matvec_handle, vec, tol=self.tol ,m_init=self.krylov_size, mmin=16,  mmax=64, task1=False)
         self.krylov_size = math.floor(0.7 * stats[5] + 0.3 * self.krylov_size)

         if (mpirank == 0):
            print(f'DCGS2 converged at iteration {stats[2]} (using {stats[0]} internal substeps and {stats[1]} rejected expm)'
                  f' to a solution with local error {stats[4]:.2e}')

      #----- kiops + norm estimate-----
      elif self.exponential_solver == 'kiops_ne':
         phiv, stats = kiops_nest([1.], matvec_handle, vec, tol=self.tol ,m_init=self.krylov_size, mmin=16,  mmax=64, task1=False)
         self.krylov_size = math.floor(0.7 * stats[5] + 0.3 * self.krylov_size)

         if (mpirank == 0):
            print(f'KIOPS NE converged at iteration {stats[2]} (using {stats[0]} internal substeps and {stats[1]} rejected expm)'
                  f' to a solution with local error {stats[4]:.2e}')

     #----------default: kiops-----------
      else:
<<<<<<< HEAD
=======
         phiv, stats = kiops([1], matvec_handle, vec, tol=self.tol, m_init=self.krylov_size, mmin=16, mmax=64, task1=False, device=self.device)
>>>>>>> 372e5fbe

         phiv, stats = kiops([1], matvec_handle, vec, tol=self.tol, m_init=self.krylov_size, mmin=16, mmax=64, task1=False)
         self.krylov_size = math.floor(0.7 * stats[5] + 0.3 * self.krylov_size)

         if mpirank == 0:
            print(f'KIOPS converged at iteration {stats[2]} (using {stats[0]} internal substeps and'
                  f' {stats[1]} rejected expm) to a solution with local error {stats[4]:.2e}')

      self.solver_info = SolverInfo(total_num_it = stats[2])

      # Save values for the next timestep
      if self.n_prev > 0:
         self.previous_Q.pop()
         self.previous_Q.appendleft(Q)
         self.previous_rhs.pop()
         self.previous_rhs.appendleft(rhs)

      # Update solution
      return Q + numpy.reshape(phiv, Q.shape) * dt<|MERGE_RESOLUTION|>--- conflicted
+++ resolved
@@ -137,15 +137,9 @@
          phiv, stats = icwy_ne([1.], matvec_handle, vec, tol=self.tol, m_init=self.krylov_size, mmin=16, mmax=64, task1=False)
          self.krylov_size = math.floor(0.7 * stats[5] + 0.3 * self.krylov_size)
 
-<<<<<<< HEAD
          if (mpirank == 0):
             print(f'ICWY NE converged at iteration {stats[2]} (using {stats[0]} internal substeps and {stats[1]} rejected expm)'
                   f' to a solution with local error {stats[4]:.2e}')
-=======
-         if mpirank == 0:
-            print(f'PMEX converged at iteration {stats[2]} (using {stats[0]} internal substeps and'
-                  f' {stats[1]} rejected expm) to a solution with local error {stats[4]:.2e}')
->>>>>>> 372e5fbe
 
       #----- icwy 1-sync-----
       elif self.exponential_solver == 'icwy_1s':
@@ -216,14 +210,9 @@
             print(f'KIOPS NE converged at iteration {stats[2]} (using {stats[0]} internal substeps and {stats[1]} rejected expm)'
                   f' to a solution with local error {stats[4]:.2e}')
 
-     #----------default: kiops-----------
+      #----------default: kiops-----------
       else:
-<<<<<<< HEAD
-=======
          phiv, stats = kiops([1], matvec_handle, vec, tol=self.tol, m_init=self.krylov_size, mmin=16, mmax=64, task1=False, device=self.device)
->>>>>>> 372e5fbe
-
-         phiv, stats = kiops([1], matvec_handle, vec, tol=self.tol, m_init=self.krylov_size, mmin=16, mmax=64, task1=False)
          self.krylov_size = math.floor(0.7 * stats[5] + 0.3 * self.krylov_size)
 
          if mpirank == 0:
