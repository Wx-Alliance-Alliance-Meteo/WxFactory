from collections import deque
import math

import numpy
from mpi4py import MPI

from common.configuration import Configuration
from .epi import Epi
from .integrator import Integrator, alpha_coeff
<<<<<<< HEAD
from solvers import kiops, matvec_fun, pmex
=======
from solvers import kiops, matvec_fun, pmex, exode
>>>>>>> 11ee1dcd


class EpiStiff(Integrator):
    def __init__(self, param: Configuration, order: int, rhs, init_method=None, init_substeps: int = 1, **kwargs):
        super().__init__(param, **kwargs)
        self.rhs = rhs
        self.tol = param.tolerance
        self.krylov_size = 1
        self.jacobian_method = param.jacobian_method
        self.exponential_solver = param.exponential_solver
<<<<<<< HEAD
=======
        self.exode_method = param.exode_method
        self.exode_controller = param.exode_controller
>>>>>>> 11ee1dcd

        if order < 2:
            raise ValueError("Unsupported order for EPI method")
        self.A = alpha_coeff([-i for i in range(-1, 1 - order, -1)])

        m, self.n_prev = self.A.shape

        self.max_phi = order if order > 2 else 1
        self.previous_Q = deque()
        self.previous_rhs = deque()
        self.dt = 0.0

        if init_method or self.n_prev == 0:
            self.init_method = init_method
        else:
            # self.init_method = Epirk4s3a(rhs, tol, krylov_size)
            self.init_method = Epi(param, 2, rhs, device=self.device)

        self.init_substeps = init_substeps

    def __step__(self, Q: numpy.ndarray, dt: float):
        mpirank = MPI.COMM_WORLD.Get_rank()

        # If dt changes, discard saved value and redo initialization
        if self.dt and abs(self.dt - dt) > 1e-10:
            self.previous_Q = deque()
            self.previous_rhs = deque()
        self.dt = dt

        # Initialize saved values using init_step method
        if len(self.previous_Q) < self.n_prev:
            self.previous_Q.appendleft(Q)
            self.previous_rhs.appendleft(self.rhs(Q))

            dt /= self.init_substeps
            for i in range(self.init_substeps):
                Q = self.init_method.step(Q, dt)
            return Q

        # Regular EPI step
        rhs = self.rhs(Q)

        def matvec_handle(v):
            return matvec_fun(v, dt, Q, rhs, self.rhs, self.jacobian_method)

        vec = numpy.zeros((self.max_phi + 1, rhs.size))
        vec[1, :] = rhs.flatten()
        for i in range(self.n_prev):
            J_deltaQ = matvec_fun(self.previous_Q[i] - Q, 1.0, Q, rhs, self.rhs, self.jacobian_method)

            # R(y_{n-i})
            r = (self.previous_rhs[i] - rhs) - numpy.reshape(J_deltaQ, Q.shape)

            for k, alpha in enumerate(self.A[:, i]):
                # v_k = Sum_{i=1}^{n_prev} A_{k,i} R(y_{n-i})
                vec[k + 3, :] += alpha * r.flatten()

        if self.exponential_solver == "pmex":

            phiv, stats = pmex([1.0], matvec_handle, vec, tol=self.tol, mmax=64, task1=False)

            if mpirank == 0:
                print(
                    f"PMEX converged at iteration {stats[2]} (using {stats[0]} internal substeps and"
                    f" {stats[1]} rejected expm) to a solution with local error {stats[4]:.2e}"
                )
<<<<<<< HEAD

=======
        
        # ----- EXODE ------
        elif self.exponential_solver == "exode":
            phiv, stats = exode(
                1.0,
                matvec_handle,
                vec,
                method=self.exode_method,
                controller=self.exode_controller,
                atol=self.tol,
                task1=False,
                verbose=False,
            )

            # comment out for scaling test
            if mpirank == 0:
                print(
                    f"EXODE converged at iteration {stats[0]}, with {stats[1]} rejected steps with local error {stats[3]}"
                )
>>>>>>> 11ee1dcd
        else:
            phiv, stats = kiops(
                [1], matvec_handle, vec, tol=self.tol, m_init=self.krylov_size, mmin=16, mmax=64, task1=False
            )

            self.krylov_size = math.floor(0.7 * stats[5] + 0.3 * self.krylov_size)

            if mpirank == 0:
                print(
                    f"KIOPS converged at iteration {stats[2]} (using {stats[0]} internal substeps and"
                    f" {stats[1]} rejected expm) to a solution with local error {stats[4]:.2e}"
                )

        # Save values for the next timestep
        if self.n_prev > 0:
            self.previous_Q.pop()
            self.previous_Q.appendleft(Q)
            self.previous_rhs.pop()
            self.previous_rhs.appendleft(rhs)

        # Update solution
        return Q + numpy.reshape(phiv, Q.shape) * dt<|MERGE_RESOLUTION|>--- conflicted
+++ resolved
@@ -7,11 +7,7 @@
 from common.configuration import Configuration
 from .epi import Epi
 from .integrator import Integrator, alpha_coeff
-<<<<<<< HEAD
-from solvers import kiops, matvec_fun, pmex
-=======
 from solvers import kiops, matvec_fun, pmex, exode
->>>>>>> 11ee1dcd
 
 
 class EpiStiff(Integrator):
@@ -22,11 +18,8 @@
         self.krylov_size = 1
         self.jacobian_method = param.jacobian_method
         self.exponential_solver = param.exponential_solver
-<<<<<<< HEAD
-=======
         self.exode_method = param.exode_method
         self.exode_controller = param.exode_controller
->>>>>>> 11ee1dcd
 
         if order < 2:
             raise ValueError("Unsupported order for EPI method")
@@ -93,10 +86,7 @@
                     f"PMEX converged at iteration {stats[2]} (using {stats[0]} internal substeps and"
                     f" {stats[1]} rejected expm) to a solution with local error {stats[4]:.2e}"
                 )
-<<<<<<< HEAD
 
-=======
-        
         # ----- EXODE ------
         elif self.exponential_solver == "exode":
             phiv, stats = exode(
@@ -113,9 +103,9 @@
             # comment out for scaling test
             if mpirank == 0:
                 print(
-                    f"EXODE converged at iteration {stats[0]}, with {stats[1]} rejected steps with local error {stats[3]}"
+                    f"EXODE converged at iteration {stats[0]}, with {stats[1]} rejected steps"
+                    f" with local error {stats[3]}"
                 )
->>>>>>> 11ee1dcd
         else:
             phiv, stats = kiops(
                 [1], matvec_handle, vec, tol=self.tol, m_init=self.krylov_size, mmin=16, mmax=64, task1=False
