import numpy
import math

from definitions import cpd, day_in_secs, gravity, p0, Rd
from winds import *

def dcmip_T11_update_winds(geom, metric, mtrx, param, time=0):
   """
   Test 11 - Deformational Advection
   The velocities are time dependent and therefore must be updated in the dynamical core.
   """

   tau     = 12.0 * 86400.0                             # period of motion 12 days
   u0      = (2.0 * math.pi * geom.earth_radius) / tau  # 2 pi a / 12 days
   k0      = (10.0 * geom.earth_radius) / tau,          # Velocity Magnitude
   omega0  = (23000.0 * math.pi) / tau                  # Velocity Magnitude
   T0      = 300.0                                      # temperature
   H       = Rd * T0 / gravity                          # scale height

   p    = p0 * numpy.exp(-geom.height / H)
   ptop = p0 * math.exp(-12000.0 / H)

   lonp = geom.lon - 2.0 * math.pi * time / tau

   # Shape function
   bs = 0.2
   s = 1.0 + math.exp( (ptop-p0)/(bs*ptop) ) - numpy.exp( (p-p0)/(bs*ptop)) - numpy.exp( (ptop-p)/(bs*ptop))

   # Zonal Velocity

   ud = (omega0 * geom.earth_radius)/(bs*ptop) * numpy.cos(lonp) * (numpy.cos(geom.lat)**2.0) * math.cos(2.0 * math.pi * time / tau) * ( - numpy.exp( (p-p0)/(bs*ptop)) + numpy.exp( (ptop-p)/(bs*ptop))  )

   u = k0 * numpy.sin(lonp) * numpy.sin(lonp) * numpy.sin(2.0 * geom.lat) * math.cos(math.pi * time / tau) + u0 * numpy.cos(geom.lat) + ud

   # Meridional Velocity

   v = k0 * numpy.sin(2.0 * lonp) * numpy.cos(geom.lat) * math.cos(math.pi * time / tau)

   # Vertical Velocity

   w = -((Rd * T0) / (gravity * p)) * omega0 * numpy.sin(lonp) * numpy.cos(geom.lat) * math.cos(2.0 * math.pi * time / tau) * s

   # Contravariant components

   u1_contra, u2_contra = wind2contra(u, v, geom)

   return u1_contra, u2_contra, w
<<<<<<< HEAD
=======

def dcmip_T12_update_winds(geom, metric, mtrx, param, time=0):
   """
   Test 12 - 3D Hadley-like flow
   The velocities are time dependent and therefore must be updated in the dynamical core.
   """
   tau  = 86400.0               # period of motion 1 day (in s)
   u0   = 40.0                  # Zonal velocity magnitude (m/s)
   w0   = 0.15                  # Vertical velocity magnitude (m/s), changed in v5
   T0   = 300.0                 # temperature (K)
   H    = Rd * T0 / gravity     # scale height
   K    = 5.0                   # number of Hadley-like cells
   ztop = 12000.0               # model top (m)


   # Height and pressure are aligned (p = p0 exp(-z/H))
   p = p0 * numpy.exp(-geom.height / H)

   #-----------------------------------------------------------------------
   #    TEMPERATURE IS CONSTANT 300 K
   #-----------------------------------------------------------------------

   t = T0

   #-----------------------------------------------------------------------
   #    RHO (density)
   #-----------------------------------------------------------------------

   rho = p / (Rd * t)
   rho0 = p0 / (Rd * t)

   # Zonal Velocity

   u = u0 * numpy.cos(geom.lat)

   # Meridional Velocity

   v = -(rho0 / rho) * (geom.earth_radius * w0 * math.pi) / (K * ztop) * numpy.cos(geom.lat) * numpy.sin(K * geom.lat) * numpy.cos(math.pi * geom.height / ztop) * numpy.cos(math.pi * time / tau)

   # Vertical Velocity - can be changed to vertical pressure velocity by
   # omega = -g*rho*w

   w = (rho0 / rho) * (w0 / K) * (-2.0 * numpy.sin(K * geom.lat) * numpy.sin(geom.lat) + K * numpy.cos(geom.lat) * numpy.cos(K * geom.lat)) * numpy.sin(math.pi * geom.height / ztop) * numpy.cos(math.pi * time / tau)

   # Contravariant components

   u1_contra, u2_contra = wind2contra(u, v, geom)

   return u1_contra, u2_contra, w
>>>>>>> 025dd725

def dcmip_advection_deformation(geom, metric, mtrx, param):
   """ Test 11 - Deformational Advection """
   tau     = 12.0 * 86400.0                             # period of motion 12 days
   T0      = 300.0                                      # temperature
   H       = Rd * T0 / gravity                          # scale height
   RR      = 1.0/2.0                                    # horizontal half width divided by 'a'
   ZZ      = 1000.0                                     # vertical half width
   z0      = 5000.0                                     # center point in z
   lambda0 = 5.0 * math.pi / 6.0                        # center point in longitudes
   lambda1 = 7.0 * math.pi / 6.0                        # center point in longitudes
   phi0    = 0.0                                        # center point in latitudes
   phi1    = 0.0

   #-----------------------------------------------------------------------
   #    HEIGHT AND PRESSURE
   #-----------------------------------------------------------------------

   p = p0 * numpy.exp(-geom.height / H)

   #-----------------------------------------------------------------------
   #    WINDS
   #-----------------------------------------------------------------------
<<<<<<< HEAD
=======

>>>>>>> 025dd725
   u1_contra, u2_contra, w = dcmip_T11_update_winds(geom, metric, mtrx, param, time=0)

   #-----------------------------------------------------------------------
   #    TEMPERATURE IS CONSTANT 300 K
   #-----------------------------------------------------------------------

   t = T0

   #-----------------------------------------------------------------------
   #    RHO (density)
   #-----------------------------------------------------------------------

   rho = p / (Rd * t)


   #-----------------------------------------------------------------------
   #     Initialize theta (potential virtual temperature)
   #-----------------------------------------------------------------------

   tv = t
   theta = tv * (p0 / p)**(Rd/cpd)

   #-----------------------------------------------------------------------
   #     initialize tracers
   #-----------------------------------------------------------------------

   # Tracer 1 - Cosine Bells

   # To calculate great circle distance
   sin_tmp = numpy.empty_like(p)
   cos_tmp = numpy.empty_like(p)
   sin_tmp2 = numpy.empty_like(p)
   cos_tmp2 = numpy.empty_like(p)

   sin_tmp[:,:,:] = numpy.sin(geom.lat) * math.sin(phi0)
   cos_tmp[:,:,:]  = numpy.cos(geom.lat) * math.cos(phi0)
   sin_tmp2[:,:,:] = numpy.sin(geom.lat) * math.sin(phi1)
   cos_tmp2[:,:,:] = numpy.cos(geom.lat) * math.cos(phi1)

   # great circle distance without 'a'

   r  = numpy.arccos(sin_tmp + cos_tmp * numpy.cos(geom.lon-lambda0))
   r2  = numpy.arccos(sin_tmp2 + cos_tmp2 * numpy.cos(geom.lon-lambda1))
   d1 = numpy.minimum( 1.0, (r / RR)**2 + ((geom.height - z0) / ZZ)**2 )
   d2 = numpy.minimum( 1.0, (r2 / RR)**2 + ((geom.height - z0) / ZZ)**2 )

   q1 = 0.5 * (1.0 + numpy.cos(math.pi * d1)) + 0.5 * (1.0 + numpy.cos(math.pi * d2))

   # Tracer 2 - Correlated Cosine Bells

   q2 = 0.9 - 0.8 * q1**2

   # Tracer 3 - Slotted Ellipse

   # Make the ellipse
   q3 = numpy.zeros_like(q1)
   nk, ni, nj = q3.shape
   for k in range(nk):
      for i in range(ni):
         for j in range(nj):
            # Make the ellipse
            if d1[k,i,j] <= RR:
                q3[k,i,j] = 1.0
            elif d2[k,i,j] <= RR:
                q3[k,i,j] = 1.0
            else:
                q3[k,i,j] = 0.1

            # Put in the slot
            if geom.height[k,i,j] > z0 and abs(geom.lat[i,j]) < 0.125:
                q3[k,i,j] = 0.1

   # Tracer 4: q4 is chosen so that, in combination with the other three tracer
   #           fields with weight (3/10), the sum is equal to one

   q4 = 1.0 - 0.3 * (q1 + q2 + q3)

   return rho, u1_contra, u2_contra, w, theta, q1, q2, q3, q4
<<<<<<< HEAD
=======

def dcmip_advection_hadley(geom, metric, mtrx, param):
   """ Test 12 - 3D Hadley-like flow """
   tau  = 86400.0               # period of motion 1 day (in s)
   T0   = 300.0                 # temperature (K)
   H    = Rd * T0 / gravity     # scale height
   z1   = 2000.0                # position of lower tracer bound (m), changed in v5
   z2   = 5000.0                # position of upper tracer bound (m), changed in v5
   z0   = 0.5 * (z1 + z2)       # midpoint (m)

   #-----------------------------------------------------------------------
   #    HEIGHT AND PRESSURE
   #-----------------------------------------------------------------------

   # Height and pressure are aligned (p = p0 exp(-z/H))
   p = p0 * numpy.exp(-geom.height / H)

   #-----------------------------------------------------------------------
   #    WINDS
   #-----------------------------------------------------------------------

   u1_contra, u2_contra, w = dcmip_T12_update_winds(geom, metric, mtrx, param, time=0)

   #-----------------------------------------------------------------------
   #    TEMPERATURE IS CONSTANT 300 K
   #-----------------------------------------------------------------------

   t = T0

   #-----------------------------------------------------------------------
   #    RHO (density)
   #-----------------------------------------------------------------------

   rho = p / (Rd * t)
   rho0 = p0 / (Rd * t)

   #-----------------------------------------------------------------------
   #     initialize TV (virtual temperature)
   #-----------------------------------------------------------------------
   tv = t
   theta = tv * (p0 / p)**(Rd/cpd)

   #-----------------------------------------------------------------------
   #     initialize tracers
   #-----------------------------------------------------------------------

   # Tracer 1 - Layer

   q1 = numpy.zeros_like(p)
   nk, ni, nj = q1.shape
   for k in range(nk):
      for i in range(ni):
         for j in range(nj):
            if geom.height[k,i,j] < z2 and geom.height[k,i,j] > z1:
               q1[k,i,j] = 0.5 * (1.0 + math.cos( 2.0 * math.pi * (geom.height[k,i,j] - z0) / (z2 - z1) ) )

   return rho, u1_contra, u2_contra, w, theta, q1
>>>>>>> 025dd725

def dcmip_mountain(geom, metric, mtrx, param):

   lon_m = 3.0 * numpy.pi / 2.0
   # lon_m = 0.0
   lat_m = 0.0
   radius_m   = 3.0 * numpy.pi / 4.0 * 0.5
   height_max = 2000.0
   oscillation_half_width = numpy.pi / 16.0

   def compute_distance_radian(lon, lat):
      """ Compute the angular distance (in radians) of the given lon/lat coordinates from the center of the mountain """
      return numpy.minimum(radius_m, numpy.sqrt((lon - lon_m)**2 + (lat - lat_m)**2))

   def compute_height_from_dist(dist):
      """ Compute the height of the surface that corresponds to the given distance(s) from the mountain center.
       Based on the DCMIP case 1-3 description """
      return height_max / 2.0 * \
             (1.0 + numpy.cos(numpy.pi * dist / radius_m)) * \
             numpy.cos(numpy.pi * dist / oscillation_half_width)

   # Distances from the mountain on all grid and interface points
   distance = compute_distance_radian(geom.lon[0, :, :], geom.lat[0, :, :])
   distance_itf_i = compute_distance_radian(geom.lon_itf_i, geom.lat_itf_i)
   distance_itf_j = compute_distance_radian(geom.lon_itf_j, geom.lat_itf_j)

   # Height at every grid and interface point
   h_surf = compute_height_from_dist(distance)

   nb_interfaces_horiz = param.nb_elements_horizontal + 1
   h_surf_itf_i = numpy.zeros((param.nb_elements_horizontal+2, param.nbsolpts*param.nb_elements_horizontal, 2))
   h_surf_itf_j = numpy.zeros((param.nb_elements_horizontal+2, 2, param.nbsolpts*param.nb_elements_horizontal))

   h_surf_itf_i[0:nb_interfaces_horiz,   :, 1] = compute_height_from_dist(distance_itf_i.T)
   h_surf_itf_i[1:nb_interfaces_horiz+1, :, 0] = h_surf_itf_i[0:nb_interfaces_horiz, :, 1]

   h_surf_itf_j[0:nb_interfaces_horiz,   1, :] = compute_height_from_dist(distance_itf_j)
   h_surf_itf_j[1:nb_interfaces_horiz+1, 0, :] = h_surf_itf_j[0:nb_interfaces_horiz, 1, :]

   # Height derivative along x and y at every grid point
   _, ni, nj = geom.lon.shape
   dhdx1 = numpy.zeros((ni, nj))
   dhdx2 = numpy.zeros((ni, nj))

   offset = 1 # Offset due to the halo
   for elem in range(param.nb_elements_horizontal):
      epais = elem * param.nbsolpts + numpy.arange(param.nbsolpts)

      # --- Direction x1
      dhdx1[:, epais] = h_surf[:,epais] @ mtrx.diff_solpt_tr + h_surf_itf_i[elem+offset,:,:] @ mtrx.correction_tr

      # --- Direction x2
      dhdx2[epais,:] = mtrx.diff_solpt @ h_surf[epais,:] + mtrx.correction @ h_surf_itf_j[elem+offset,:,:]

   return h_surf, h_surf_itf_i, h_surf_itf_j, dhdx1, dhdx2

def dcmip_gravity_wave(geom, metric, mtrx, param):

   u0      = 20.0                 # Reference Velocity
   Teq     = 300.0                # Temperature at Equator
   Peq     = 100000.0             # Reference PS at Equator
   lambdac = 2.0 * math.pi / 3.0  # Lon of Pert Center
   d       = 5000.0               # Width for Pert
   phic    = 0.0                  # Lat of Pert Center
   delta_theta = 1.0              # Max Amplitude of Pert
   Lz      = 20000.0              # Vertical Wavelength of Pert
   N       = 0.010                 # Brunt-Vaisala frequency
   N2      = N**2                  # Brunt-Vaisala frequency Squared
   bigG    = (gravity**2)/(N2*cpd) # Constant

   inv_kappa = cpd/Rd

   p0 = 100000.0 # reference pressure (Pa)

   fld_shape = geom.height.shape

   # Zonal Velocity
   u = u0 * numpy.cos(geom.lat)

   # Meridional Velocity
   v = numpy.zeros(fld_shape)

   # Contravariant components
   u1_contra, u2_contra = wind2contra(u, v, geom)

   # Vertical Velocity
   w = numpy.zeros(fld_shape)

   # Surface temperature
   Ts = bigG + (Teq - bigG) * numpy.exp( -(u0 * N2 / (4.0 * gravity**2)) * (u0 + 2.0 * geom.rotation_speed * geom.earth_radius) * (numpy.cos(2.0 * geom.lat) - 1.0) )

   # Pressure
   ps = Peq * numpy.exp( (u0 / (4.0 * bigG * Rd)) * (u0 + 2.0 * geom.rotation_speed * geom.earth_radius) * (numpy.cos(2.0 * geom.lat) - 1.0) ) * (Ts/Teq)**inv_kappa

   p = ps * ( (bigG / Ts) * numpy.exp(-N2 * geom.height / gravity) + 1.0 - (bigG / Ts) )**inv_kappa

   # Background potential temperature
   theta_base = Ts * (p0/ps)**kappa * numpy.exp(N2 * geom.height / gravity)

   # Background temperature
   Tb = bigG * (1.0 - numpy.exp(N2 * geom.height / gravity)) + Ts * numpy.exp(N2 * geom.height / gravity)

   # density is initialized with unperturbed background temperature, temperature perturbation is added afterwards
   rho = p / (Rd * Tb)

   # Potential temperature perturbation
   sin_tmp = numpy.sin(geom.lat) * math.sin(phic)
   cos_tmp = numpy.cos(geom.lat) * math.cos(phic)

   r = geom.earth_radius * numpy.cos(sin_tmp + cos_tmp * numpy.cos(geom.lon - lambdac))
   s = (d**2)/(d**2 + r**2)

   theta_pert = delta_theta * s * numpy.sin(2.0 * math.pi * geom.height / Lz)

   # Potential temperature
   theta = theta_base + theta_pert

   return rho, u1_contra, u2_contra, w, theta<|MERGE_RESOLUTION|>--- conflicted
+++ resolved
@@ -45,8 +45,6 @@
    u1_contra, u2_contra = wind2contra(u, v, geom)
 
    return u1_contra, u2_contra, w
-<<<<<<< HEAD
-=======
 
 def dcmip_T12_update_winds(geom, metric, mtrx, param, time=0):
    """
@@ -96,7 +94,6 @@
    u1_contra, u2_contra = wind2contra(u, v, geom)
 
    return u1_contra, u2_contra, w
->>>>>>> 025dd725
 
 def dcmip_advection_deformation(geom, metric, mtrx, param):
    """ Test 11 - Deformational Advection """
@@ -120,10 +117,6 @@
    #-----------------------------------------------------------------------
    #    WINDS
    #-----------------------------------------------------------------------
-<<<<<<< HEAD
-=======
-
->>>>>>> 025dd725
    u1_contra, u2_contra, w = dcmip_T11_update_winds(geom, metric, mtrx, param, time=0)
 
    #-----------------------------------------------------------------------
@@ -202,8 +195,6 @@
    q4 = 1.0 - 0.3 * (q1 + q2 + q3)
 
    return rho, u1_contra, u2_contra, w, theta, q1, q2, q3, q4
-<<<<<<< HEAD
-=======
 
 def dcmip_advection_hadley(geom, metric, mtrx, param):
    """ Test 12 - 3D Hadley-like flow """
@@ -261,7 +252,6 @@
                q1[k,i,j] = 0.5 * (1.0 + math.cos( 2.0 * math.pi * (geom.height[k,i,j] - z0) / (z2 - z1) ) )
 
    return rho, u1_contra, u2_contra, w, theta, q1
->>>>>>> 025dd725
 
 def dcmip_mountain(geom, metric, mtrx, param):
 
