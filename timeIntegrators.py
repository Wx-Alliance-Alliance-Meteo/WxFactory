import numpy
import math
import scipy.sparse.linalg
from collections import deque
from time        import time

from matvec        import matvec_fun, matvec_rat
from kiops         import kiops
from linsol        import fgmres
from multigrid     import Multigrid
from phi           import phi_ark
from timer         import Timer
from finite_volume import FiniteVolume

class Epirk4s3a:
   g21 = 1/2
   g31 = 2/3

   alpha21 = 1/2
   alpha31 = 2/3

   alpha32 = 0

   p211 = 1
   p212 = 0
   p213 = 0

   p311 = 1
   p312 = 0
   p313 = 0

   b2p3 = 32
   b2p4 = -144

   b3p3 = -27/2
   b3p4 = 81

   gCoeffVec = numpy.array([g21, g31])
   KryIndex = numpy.array([1, 2])

   def __init__(self, rhs, tol, krylov_size):
      self.rhs = rhs
      self.tol = tol
      self.krylov_size = [krylov_size, krylov_size]

   def step(self, Q, dt):
      # Using a 4th Order 3-stage EPIRK time integration

      rhs = self.rhs(Q)

      hF = rhs * dt
      ni, nj, ne = Q.shape
      zeroVec = numpy.zeros(ni * nj * ne)

      matvec_handle = lambda v: matvec_fun(v, dt, Q, self.rhs(Q), self.rhs)

      # stage 1
      u_mtrx = numpy.row_stack((zeroVec, hF.flatten()))
      print(u_mtrx.shape)
      phiv, stats = kiops(self.gCoeffVec, matvec_handle, u_mtrx, tol=self.tol, m_init=self.krylov_size[0], mmin=16, mmax=64, task1=True)
      self.krylov_size[0] = math.floor(0.7 * stats[5] + 0.3 * self.krylov_size[0])
      U2 = Q + self.alpha21 * numpy.reshape(phiv[0, :], Q.shape)

      # Calculate residual r(U2)
      mv = numpy.reshape(matvec_handle(U2 - Q), Q.shape)
      hb1 = dt * self.rhs(U2) - hF - mv

      # stage 2
      U3 = Q + self.alpha31 * numpy.reshape(phiv[1, :], Q.shape)

      # Calculate residual r(U3)
      mv = numpy.reshape(matvec_handle(U3 - Q), Q.shape)
      hb2 = dt * self.rhs(U3) - hF - mv

      # stage 3
      u_mtrx = numpy.row_stack(
         (zeroVec, hF.flatten(), zeroVec, (self.b2p3 * hb1 + self.b3p3 * hb2).flatten(), (self.b2p4 * hb1 + self.b3p4 * hb2).flatten()))
      phiv, stats = kiops([1], matvec_handle, u_mtrx, tol=self.tol, m_init=self.krylov_size[1], mmin=16, mmax=64, task1=False)
      self.krylov_size[1] = math.floor(0.7 * stats[5] + 0.3 * self.krylov_size[1])

      return Q + numpy.reshape(phiv, Q.shape)

class Epi:
   def __init__(self, order, rhs, tol, krylov_size, jacobian_method='complex', init_method=None, init_substeps=1):
      self.rhs = rhs
      self.tol = tol
      self.krylov_size = krylov_size
      self.jacobian_method = jacobian_method

      if order == 2:
         self.A = numpy.array([[]])
      elif order == 3:
         self.A = numpy.array([[2/3]])
      elif order == 4:
         self.A = numpy.array([
            [-3/10, 3/40], [32/5, -11/10]
         ])
      elif order == 5:
         self.A = numpy.array([
            [-4/5, 2/5, -4/45],
            [12, -9/2, 8/9],
            [3, 0, -1/3]
         ])
      elif order == 6:
         self.A = numpy.array([
            [-49/60, 351/560, -359/1260, 367/6720],
            [92/7, -99/14, 176/63, -1/2],
            [485 / 21, -151 / 14, 23 / 9, -31 / 168]
         ])
      else:
         raise ValueError('Unsupported order for EPI method')

      k, self.n_prev = self.A.shape
      # Limit max phi to 1 for EPI 2
      if order == 2:
         k -= 1
      self.max_phi = k+1
      self.previous_Q = deque()
      self.previous_rhs = deque()
      self.dt = 0.0

      if init_method or self.n_prev == 0:
         self.init_method = init_method
      else:
         #self.init_method = Epirk4s3a(rhs, tol, krylov_size)
         self.init_method = Epi(2, rhs, tol, krylov_size)

      self.init_substeps = init_substeps

   def step(self, Q, dt):
      # If dt changes, discard saved value and redo initialization
      if self.dt and abs(self.dt - dt) > 1e-10:
         self.previous_Q = deque()
         self.previous_rhs = deque()
      self.dt = dt

      # Initialize saved values using init_step method
      if len(self.previous_Q) < self.n_prev:
         self.previous_Q.appendleft(Q)
         self.previous_rhs.appendleft(self.rhs(Q))

         dt /= self.init_substeps
         for i in range(self.init_substeps):
            Q = self.init_method.step(Q, dt)
         return Q

      # Regular EPI step
      rhs = self.rhs(Q)

      matvec_handle = lambda v: matvec_fun(v, dt, Q, rhs, self.rhs, self.jacobian_method)

      vec = numpy.zeros((self.max_phi+1, rhs.size))
      vec[1,:] = rhs.flatten()
      for i in range(self.n_prev):
         J_deltaQ = matvec_fun(self.previous_Q[i] - Q, 1., Q, rhs, self.rhs, self.jacobian_method)

         # R(y_{n-i})
         r = (self.previous_rhs[i] - rhs) - numpy.reshape(J_deltaQ, Q.shape)

         for k, alpha in enumerate(self.A[:,i],start=2):
            # v_k = Sum_{i=1}^{n_prev} A_{k,i} R(y_{n-i})
            vec[k,:] += alpha * r.flatten()

      phiv, stats = kiops([1], matvec_handle, vec, tol=self.tol, m_init=self.krylov_size, mmin=16, mmax=64,
                          task1=False)

      print(f'KIOPS converged at iteration {stats[2]} (using {stats[0]} internal substeps)'
            f' to a solution with local error {stats[4]:.2e}')

      self.krylov_size = math.floor(0.7 * stats[5] + 0.3 * self.krylov_size)

      # Save values for the next timestep
      if self.n_prev > 0:
         self.previous_Q.pop()
         self.previous_Q.appendleft(Q)
         self.previous_rhs.pop()
         self.previous_rhs.appendleft(rhs)

      # Update solution
      return Q + numpy.reshape(phiv, Q.shape) * dt

class Tvdrk3:
   def __init__(self, rhs):
      self.rhs = rhs

   def step(self, Q, dt):
      Q1 = Q + self.rhs(Q) * dt
      Q2 = 0.75 * Q + 0.25 * Q1 + 0.25 * self.rhs(Q1) * dt
      Q = 1.0 / 3.0 * Q + 2.0 / 3.0 * Q2 + 2.0 / 3.0 * self.rhs(Q2) * dt
      return Q

class Rat2:
<<<<<<< HEAD
   def __init__(self, Q, rhs, param, ptopo):

      from quadrature import gauss_legendre

      self.preconditioner = None
      self.apply_precond = None
      if param.preconditioner in ['fv', 'fv-mg']:
         self.preconditioner = FiniteVolume(param, Q, ptopo, precond_type=param.preconditioner)
         self.apply_precond = lambda vec: self.preconditioner.apply(vec, verbose=False)
      elif param.preconditioner == 'p-mg':
         pts, _ = gauss_legendre(param.initial_nbsolpts)
         param.mg_cfl *= abs(1.0 - pts[-1]) / (2 * (2 * param.initial_nbsolpts + 1)) # This looks very iffy
         self.preconditioner = Multigrid(param, ptopo, discretization='dg')
         # print(f'Coarsest mg order: {param.coarsest_mg_order}')
         self.apply_precond = lambda vec: self.preconditioner.iterate(vec, coarsest_level=param.coarsest_mg_order)
         # raise ValueError(f'p-multigrid preconditioner is not implemented yet')

      # mg_params = None
      # if param.linear_solver in ['mg', 'multigrid']:
      #    mg_params = MG_params(param, ptopo)

      self.rhs = rhs
      self.tol = param.tolerance

      self.rank = ptopo.rank
      self.use_mg = False
      if param.linear_solver == 'fgmres':
         self.solver_name = 'FGMRES'
         self.max_it = 2400//20 if self.preconditioner is None else 300//20
         self.solve = lambda A, b, x0 : fgmres(A, b, x0=x0, tol=self.tol, preconditioner=self.apply_precond, restart=20, maxiter=self.max_it, verbose=True)

      elif param.linear_solver in ['mg', 'multigrid']:
         if param.preconditioner != 'none':
            print(f'Warning: Requesting multigrid solver and preconditioner. That solver does *not* use a preconditioner so we will ignore the preconditioner option')
         self.solver_name = 'Multigrid'
         pts, _ = gauss_legendre(param.initial_nbsolpts)
         param.mg_cfl *= abs(1.0 - pts[-1]) / (2 * (2 * param.initial_nbsolpts + 1)) # This looks very iffy
         self.mg_solver = Multigrid(param, ptopo, discretization='dg')
         self.use_mg = True
         self.max_it = 500
         self.solve = lambda A, b, x0 : self.mg_solver.solve(b, x0=x0, tolerance=self.tol, max_num_it=self.max_it)

      if self.rank == 0:
         try:
            f = open('test_result.txt')
            file_exists = True
            f.close()
         except:
            file_exists = False

         with open('test_result.txt', 'a+') as output_file:
            if not file_exists:
               output_file.write('# order | num_elements | dt | linear solver | precond | precond_interp | precond tol | coarsest MG order | MG smoothe only | # pre smoothe | # post smoothe | CFL # ::: FGMRES #it | FGMRES time | conv. flag \n')
            if param is not None:
               output_file.write(f'{param.nbsolpts} {param.nb_elements_horizontal:3d} {int(param.dt):5d} {param.linear_solver[:10]:10s} '
                                 f'{param.preconditioner[:8]:8s} {param.dg_to_fv_interp[:8]:8s} {param.precond_tolerance:9.1e} '
                                 f'{param.coarsest_mg_order:3d} {param.mg_smoothe_only} '
                                 f'{param.num_pre_smoothing:3d} {param.num_post_smoothing:3d} {param.mg_cfl:6.3f} ::: ')
            else:
               output_file.write(f'NO PARAMS - ')
=======
   def __init__(self, rhs_handle, tol, preconditioner=None):
      self.rhs_handle     = rhs_handle
      self.tol            = tol
      self.preconditioner = preconditioner
>>>>>>> 87c27a0f

   def step(self, Q, dt):
      
      rhs    = self.rhs_handle(Q)
      Q_flat = Q.flatten()
      n      = Q_flat.shape[0]

<<<<<<< HEAD
      if self.preconditioner:
         self.preconditioner.init_time_step(Q, dt)

      if self.use_mg:
         self.mg_solver.init_time_step(Q, dt)

      # Transform to the shifted linear system (I/dt - J/2) x = F/dt
      rhs = self.rhs(Q).flatten() / dt

      first_guess = numpy.zeros_like(rhs)

      t0 = time()
      phiv, local_error, num_iter, flag, residuals = self.solve(matvec_handle, rhs, first_guess)
      t1 = time()
=======
      A = scipy.sparse.linalg.LinearOperator((n,n), matvec=lambda v: matvec_rat(v, dt, Q, rhs, self.rhs_handle))
      b = A(Q_flat) + rhs.flatten() * dt

      # TODO : gcro
      Qnew, local_error, num_iter, flag = fgmres(A, b, x0=Q_flat, tol=self.tol, preconditioner=self.preconditioner)
>>>>>>> 87c27a0f

      if flag == 0:
         print(f'{self.solver_name} converged at iteration {num_iter} in {t1 - t0:4.1f} s to a solution with local error {local_error : .2e}')
      else:
         print(f'{self.solver_name} stagnation/interruption at iteration {num_iter} in {t1 - t0:4.1f} s, returning a solution with local error {local_error: .2e}')

      if self.rank == 0:
         with open('test_result.txt', 'a+') as output_file:
            output_file.write(f'{num_iter:4d} {t1 - t0:6.1f} ')
            output_file.write(f'{flag:2d} ')
            output_file.write(f'- {" ".join(f"{r[0]:.2e}/{r[1]:.2e}/{r[2]}" for r in residuals)} ')
            output_file.write('\n')

      gmres_sol, gmres_res, num_gmres_it, gmres_flag, res = fgmres(matvec_handle, rhs, x0=phiv, tol=self.tol, preconditioner=None, restart=20, maxiter=1200//20)
      diff = gmres_sol - phiv
      diff_norm = numpy.linalg.norm(diff) / numpy.linalg.norm(phiv)

      res1 = numpy.linalg.norm(matvec_handle(phiv) - rhs)
      res2 = numpy.linalg.norm(matvec_handle(gmres_sol) - rhs)

      print(f'Diff norm = {diff_norm}')
      print(f'error: {local_error:.2e}/{gmres_res:.2e}, flag {flag}/{gmres_flag}, res1/2 {res1:.2e}/{res2:.2e}')

      if num_gmres_it > 1 or gmres_flag != 0 or diff_norm > 6e-6:
         raise ValueError(f'Solver did not give the same result as GMRES! num_gmres_it = {num_gmres_it}, gmres_flag = {gmres_flag}')

      return numpy.reshape(Qnew, Q.shape)

class ARK_epi2:
   def __init__(self, rhs, rhs_explicit, rhs_implicit, param):
      self.rhs = rhs
      self.butcher_exp = param.ark_solver_exp
      self.butcher_imp = param.ark_solver_imp
      self.tol = param.tolerance

      self.runs = []
      self.add_run(rhs_explicit, rhs_implicit)

   def add_run(self, rhs_explicit, rhs_implicit):
      self.runs.append({'rhs_explicit': rhs_explicit, 'rhs_implicit': rhs_implicit, 'timer': Timer()})

   def exec_run(self, run_params, dt, Q, rhs):
      run_params['timer'].start()
      rhs_exp = run_params['rhs_explicit']
      rhs_imp = run_params['rhs_implicit']
      J_explicit = lambda v: matvec_fun(v, dt, Q, rhs_exp(Q), rhs_exp)
      J_implicit = lambda v: matvec_fun(v, dt, Q, rhs_imp(Q), rhs_imp)

      # We only need the second phi function
      vec = numpy.row_stack((numpy.zeros_like(rhs), rhs))

      run_params['output'] = phi_ark([0, 1], J_explicit, J_implicit, vec, tol = self.tol, task1 = False,
              butcher_exp = self.butcher_exp, butcher_imp = self.butcher_imp)
      run_params['timer'].stop()

      return run_params['output']

   def step(self, Q, dt):
      rhs = self.rhs(Q).flatten()

      for r in self.runs:
         _, num_steps = self.exec_run(r, dt, Q, rhs)
         time = r['timer'].last_time()
         print(f'PHI/ARK converged using {num_steps} substeps in {time: .3f} s')

      phiv, _ = self.runs[0]['output']

      # Update solution
      return Q + numpy.reshape(phiv[:,-1], Q.shape) * dt<|MERGE_RESOLUTION|>--- conflicted
+++ resolved
@@ -190,73 +190,10 @@
       return Q
 
 class Rat2:
-<<<<<<< HEAD
-   def __init__(self, Q, rhs, param, ptopo):
-
-      from quadrature import gauss_legendre
-
-      self.preconditioner = None
-      self.apply_precond = None
-      if param.preconditioner in ['fv', 'fv-mg']:
-         self.preconditioner = FiniteVolume(param, Q, ptopo, precond_type=param.preconditioner)
-         self.apply_precond = lambda vec: self.preconditioner.apply(vec, verbose=False)
-      elif param.preconditioner == 'p-mg':
-         pts, _ = gauss_legendre(param.initial_nbsolpts)
-         param.mg_cfl *= abs(1.0 - pts[-1]) / (2 * (2 * param.initial_nbsolpts + 1)) # This looks very iffy
-         self.preconditioner = Multigrid(param, ptopo, discretization='dg')
-         # print(f'Coarsest mg order: {param.coarsest_mg_order}')
-         self.apply_precond = lambda vec: self.preconditioner.iterate(vec, coarsest_level=param.coarsest_mg_order)
-         # raise ValueError(f'p-multigrid preconditioner is not implemented yet')
-
-      # mg_params = None
-      # if param.linear_solver in ['mg', 'multigrid']:
-      #    mg_params = MG_params(param, ptopo)
-
-      self.rhs = rhs
-      self.tol = param.tolerance
-
-      self.rank = ptopo.rank
-      self.use_mg = False
-      if param.linear_solver == 'fgmres':
-         self.solver_name = 'FGMRES'
-         self.max_it = 2400//20 if self.preconditioner is None else 300//20
-         self.solve = lambda A, b, x0 : fgmres(A, b, x0=x0, tol=self.tol, preconditioner=self.apply_precond, restart=20, maxiter=self.max_it, verbose=True)
-
-      elif param.linear_solver in ['mg', 'multigrid']:
-         if param.preconditioner != 'none':
-            print(f'Warning: Requesting multigrid solver and preconditioner. That solver does *not* use a preconditioner so we will ignore the preconditioner option')
-         self.solver_name = 'Multigrid'
-         pts, _ = gauss_legendre(param.initial_nbsolpts)
-         param.mg_cfl *= abs(1.0 - pts[-1]) / (2 * (2 * param.initial_nbsolpts + 1)) # This looks very iffy
-         self.mg_solver = Multigrid(param, ptopo, discretization='dg')
-         self.use_mg = True
-         self.max_it = 500
-         self.solve = lambda A, b, x0 : self.mg_solver.solve(b, x0=x0, tolerance=self.tol, max_num_it=self.max_it)
-
-      if self.rank == 0:
-         try:
-            f = open('test_result.txt')
-            file_exists = True
-            f.close()
-         except:
-            file_exists = False
-
-         with open('test_result.txt', 'a+') as output_file:
-            if not file_exists:
-               output_file.write('# order | num_elements | dt | linear solver | precond | precond_interp | precond tol | coarsest MG order | MG smoothe only | # pre smoothe | # post smoothe | CFL # ::: FGMRES #it | FGMRES time | conv. flag \n')
-            if param is not None:
-               output_file.write(f'{param.nbsolpts} {param.nb_elements_horizontal:3d} {int(param.dt):5d} {param.linear_solver[:10]:10s} '
-                                 f'{param.preconditioner[:8]:8s} {param.dg_to_fv_interp[:8]:8s} {param.precond_tolerance:9.1e} '
-                                 f'{param.coarsest_mg_order:3d} {param.mg_smoothe_only} '
-                                 f'{param.num_pre_smoothing:3d} {param.num_post_smoothing:3d} {param.mg_cfl:6.3f} ::: ')
-            else:
-               output_file.write(f'NO PARAMS - ')
-=======
    def __init__(self, rhs_handle, tol, preconditioner=None):
       self.rhs_handle     = rhs_handle
       self.tol            = tol
       self.preconditioner = preconditioner
->>>>>>> 87c27a0f
 
    def step(self, Q, dt):
       
@@ -264,53 +201,29 @@
       Q_flat = Q.flatten()
       n      = Q_flat.shape[0]
 
-<<<<<<< HEAD
-      if self.preconditioner:
-         self.preconditioner.init_time_step(Q, dt)
-
-      if self.use_mg:
-         self.mg_solver.init_time_step(Q, dt)
-
-      # Transform to the shifted linear system (I/dt - J/2) x = F/dt
-      rhs = self.rhs(Q).flatten() / dt
-
-      first_guess = numpy.zeros_like(rhs)
-
-      t0 = time()
-      phiv, local_error, num_iter, flag, residuals = self.solve(matvec_handle, rhs, first_guess)
-      t1 = time()
-=======
       A = scipy.sparse.linalg.LinearOperator((n,n), matvec=lambda v: matvec_rat(v, dt, Q, rhs, self.rhs_handle))
       b = A(Q_flat) + rhs.flatten() * dt
 
       # TODO : gcro
       Qnew, local_error, num_iter, flag = fgmres(A, b, x0=Q_flat, tol=self.tol, preconditioner=self.preconditioner)
->>>>>>> 87c27a0f
 
       if flag == 0:
          print(f'{self.solver_name} converged at iteration {num_iter} in {t1 - t0:4.1f} s to a solution with local error {local_error : .2e}')
       else:
          print(f'{self.solver_name} stagnation/interruption at iteration {num_iter} in {t1 - t0:4.1f} s, returning a solution with local error {local_error: .2e}')
 
-      if self.rank == 0:
-         with open('test_result.txt', 'a+') as output_file:
-            output_file.write(f'{num_iter:4d} {t1 - t0:6.1f} ')
-            output_file.write(f'{flag:2d} ')
-            output_file.write(f'- {" ".join(f"{r[0]:.2e}/{r[1]:.2e}/{r[2]}" for r in residuals)} ')
-            output_file.write('\n')
-
-      gmres_sol, gmres_res, num_gmres_it, gmres_flag, res = fgmres(matvec_handle, rhs, x0=phiv, tol=self.tol, preconditioner=None, restart=20, maxiter=1200//20)
-      diff = gmres_sol - phiv
-      diff_norm = numpy.linalg.norm(diff) / numpy.linalg.norm(phiv)
-
-      res1 = numpy.linalg.norm(matvec_handle(phiv) - rhs)
-      res2 = numpy.linalg.norm(matvec_handle(gmres_sol) - rhs)
-
-      print(f'Diff norm = {diff_norm}')
-      print(f'error: {local_error:.2e}/{gmres_res:.2e}, flag {flag}/{gmres_flag}, res1/2 {res1:.2e}/{res2:.2e}')
-
-      if num_gmres_it > 1 or gmres_flag != 0 or diff_norm > 6e-6:
-         raise ValueError(f'Solver did not give the same result as GMRES! num_gmres_it = {num_gmres_it}, gmres_flag = {gmres_flag}')
+      # gmres_sol, gmres_res, num_gmres_it, gmres_flag, res = fgmres(matvec_handle, rhs, x0=phiv, tol=self.tol, preconditioner=None, restart=20, maxiter=1200//20)
+      # diff = gmres_sol - phiv
+      # diff_norm = numpy.linalg.norm(diff) / numpy.linalg.norm(phiv)
+
+      # res1 = numpy.linalg.norm(matvec_handle(phiv) - rhs)
+      # res2 = numpy.linalg.norm(matvec_handle(gmres_sol) - rhs)
+
+      # print(f'Diff norm = {diff_norm}')
+      # print(f'error: {local_error:.2e}/{gmres_res:.2e}, flag {flag}/{gmres_flag}, res1/2 {res1:.2e}/{res2:.2e}')
+
+      # if num_gmres_it > 1 or gmres_flag != 0 or diff_norm > 6e-6:
+      #    raise ValueError(f'Solver did not give the same result as GMRES! num_gmres_it = {num_gmres_it}, gmres_flag = {gmres_flag}')
 
       return numpy.reshape(Qnew, Q.shape)
 
