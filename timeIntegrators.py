import numpy
import math
import pickle
from collections import deque


from matvec        import matvec_fun, matvec_rat
from kiops         import kiops
from linsol        import Fgmres
from phi           import phi_ark
from interpolation import LagrangeSimpleInterpolator, BilinearInterpolator
from matvec_product_caller import MatvecCaller
from timer         import Timer

class Epirk4s3a:
   g21 = 1/2
   g31 = 2/3

   alpha21 = 1/2
   alpha31 = 2/3

   alpha32 = 0

   p211 = 1
   p212 = 0
   p213 = 0

   p311 = 1
   p312 = 0
   p313 = 0

   b2p3 = 32
   b2p4 = -144

   b3p3 = -27/2
   b3p4 = 81

   gCoeffVec = numpy.array([g21, g31])
   KryIndex = numpy.array([1, 2])

   def __init__(self, rhs, tol, krylov_size):
      self.rhs = rhs
      self.tol = tol
      self.krylov_size = [krylov_size, krylov_size]

   def step(self, Q, dt):
      # Using a 4th Order 3-stage EPIRK time integration

      rhs = self.rhs(Q)

      hF = rhs * dt
      ni, nj, ne = Q.shape
      zeroVec = numpy.zeros(ni * nj * ne)

      matvec_handle = lambda v: matvec_fun(v, dt, Q, self.rhs)

      # stage 1
      u_mtrx = numpy.row_stack((zeroVec, hF.flatten()))
      print(u_mtrx.shape)
      phiv, stats = kiops(self.gCoeffVec, matvec_handle, u_mtrx, tol=self.tol, m_init=self.krylov_size[0], mmin=14, mmax=64, task1=True)
      self.krylov_size[0] = math.floor(0.7 * stats[5] + 0.3 * self.krylov_size[0])
      U2 = Q + self.alpha21 * numpy.reshape(phiv[0, :], Q.shape)

      # Calculate residual r(U2)
      mv = numpy.reshape(matvec_handle(U2 - Q), Q.shape)
      hb1 = dt * self.rhs(U2) - hF - mv

      # stage 2
      U3 = Q + self.alpha31 * numpy.reshape(phiv[1, :], Q.shape)

      # Calculate residual r(U3)
      mv = numpy.reshape(matvec_handle(U3 - Q), Q.shape)
      hb2 = dt * self.rhs(U3) - hF - mv

      # stage 3
      u_mtrx = numpy.row_stack(
         (zeroVec, hF.flatten(), zeroVec, (self.b2p3 * hb1 + self.b3p3 * hb2).flatten(), (self.b2p4 * hb1 + self.b3p4 * hb2).flatten()))
      phiv, stats = kiops([1], matvec_handle, u_mtrx, tol=self.tol, m_init=self.krylov_size[1], mmin=14, mmax=64, task1=False)
      self.krylov_size[1] = math.floor(0.7 * stats[5] + 0.3 * self.krylov_size[1])

      return Q + numpy.reshape(phiv, Q.shape)

class Epi:
   def __init__(self, order, rhs, tol, krylov_size, init_method=None, init_substeps=1):
      self.rhs = rhs
      self.tol = tol
      self.krylov_size = krylov_size

      if order == 2:
         self.A = numpy.array([[]])
      elif order == 3:
         self.A = numpy.array([[2/3]])
      elif order == 4:
         self.A = numpy.array([
            [-3/10, 3/40], [32/5, -11/10]
         ])
      elif order == 5:
         self.A = numpy.array([
            [-4/5, 2/5, -4/45],
            [12, -9/2, 8/9],
            [3, 0, -1/3]
         ])
      elif order == 6:
         self.A = numpy.array([
            [-49/60, 351/560, -359/1260, 367/6720],
            [92/7, -99/14, 176/63, -1/2],
            [485 / 21, -151 / 14, 23 / 9, -31 / 168]
         ])
      else:
         raise ValueError('Unsupported order for EPI method')

      k, self.n_prev = self.A.shape
      self.max_phi = k+1
      self.previous_Q = deque()
      self.previous_rhs = deque()
      self.dt = 0.0

      if init_method or self.n_prev == 0:
         self.init_method = init_method
      else:
         #self.init_method = Epirk4s3a(rhs, tol, krylov_size)
         self.init_method = Epi(2, rhs, tol, krylov_size)

      self.init_substeps = init_substeps


   def step(self, Q, dt):
      # If dt changes, discard saved value and redo initialization
      if self.dt and abs(self.dt - dt) > 1e-10:
         self.previous_Q = deque()
         self.previous_rhs = deque()
      self.dt = dt

      # Initialize saved values using init_step method
      if len(self.previous_Q) < self.n_prev:
         self.previous_Q.appendleft(Q)
         self.previous_rhs.appendleft(self.rhs(Q))

         dt /= self.init_substeps
         for i in range(self.init_substeps):
            Q = self.init_method.step(Q, dt)
         return Q

      # Regular EPI step
      matvec_handle = lambda v: matvec_fun(v, dt, Q, self.rhs)

      rhs = self.rhs(Q)

      vec = numpy.zeros((self.max_phi+1, rhs.size))
      vec[1,:] = rhs.flatten()
      for i in range(self.n_prev):
         J_deltaQ = matvec_fun(self.previous_Q[i] - Q, 1., Q, self.rhs)

         # R(y_{n-i})
         r = (self.previous_rhs[i] - rhs) - numpy.reshape(J_deltaQ, Q.shape)

         for k, alpha in enumerate(self.A[:,i],start=2):
            # v_k = Sum_{i=1}^{n_prev} A_{k,i} R(y_{n-i})
            vec[k,:] += alpha * r.flatten()

      phiv, stats = kiops([1], matvec_handle, vec, tol=self.tol, m_init=self.krylov_size, mmin=14, mmax=64,
                          task1=False)

      print('KIOPS converged at iteration %d (using %d internal substeps) to a solution with local error %e' % (stats[2], stats[0], stats[4]))

      self.krylov_size = math.floor(0.7 * stats[5] + 0.3 * self.krylov_size)

      # Save values for the next timestep
      if self.n_prev > 0:
         self.previous_Q.pop()
         self.previous_Q.appendleft(Q)
         self.previous_rhs.pop()
         self.previous_rhs.appendleft(rhs)

      # Update solution
      return Q + numpy.reshape(phiv, Q.shape) * dt


class Tvdrk3:
   def __init__(self, rhs):
      self.rhs = rhs

   def step(self, Q, dt):
      Q1 = Q + self.rhs(Q) * dt
      Q2 = 0.75 * Q + 0.25 * Q1 + 0.25 * self.rhs(Q1) * dt
      Q = 1.0 / 3.0 * Q + 2.0 / 3.0 * Q2 + 2.0 / 3.0 * self.rhs(Q2) * dt
      return Q

class Rat2:
   def __init__(self, rhs, tol, rank, preconditioner = None):
      self.rhs            = rhs
      self.preconditioner = preconditioner
      self.out_stat_file  = 'rat2out.txt'

      self.solver = Fgmres(tol = tol)

      self.fgmres_time = Timer(0.0)
      self.no_precond_time  = Timer(0.0)
      self.rank = rank

   def step(self, Q, dt):
      matvec_handle = MatvecCaller(matvec_rat, dt, Q, self.rhs)
      if self.preconditioner: self.preconditioner.compute_matrix_caller(matvec_rat, dt, Q)

      rhs = self.rhs(Q).flatten()
      x0 = numpy.zeros_like(rhs)

      self.fgmres_time.start()
      phiv, local_error, niter, flag = self.solver.solve(
            matvec_handle, rhs, preconditioner = self.preconditioner, x0 = x0)
      self.fgmres_time.stop()

      self.no_precond_time.start()
      phiv_no_precond, _, iter_no_precond, _ = self.solver.solve(
         matvec_handle, rhs, preconditioner = None, x0 = x0
      )
      self.no_precond_time.stop()

      if self.rank == 0:
         with open(self.out_stat_file, 'a') as out_file:
            out_file.write('{} {} -- {} {} {} -- {} {}\n'.format(
               self.preconditioner.order + 1, self.preconditioner.num_elements,
               niter, flag, self.fgmres_time.last_time(), iter_no_precond, self.no_precond_time.last_time()))

      if flag == 0:
         print('GMRES converged at iteration %d to a solution with local error %e' % (niter, local_error))
      else:
         print('GMRES stagnation at iteration %d, returning a solution with local error %e' % (niter, local_error))

      # Update solution
      return Q + numpy.reshape(phiv, Q.shape) * dt

class ARK_epi2:
   def __init__(self, rhs, rhs_explicit1, rhs_implicit1, rhs_explicit2, rhs_implicit2, tol, rank):
      self.rhs = rhs
      self.rhs_explicit1 = rhs_explicit1
      self.rhs_implicit1 = rhs_implicit1
      self.rhs_explicit2 = rhs_explicit2
      self.rhs_implicit2 = rhs_implicit2
      self.tol = tol
      self.rank = rank

      self.timer = Timer(0.0)
      self.interp_timer = Timer(0.0)
      self.out_stat_file = 'epi2out.txt'

   def step(self, Q, dt):
      rhs = self.rhs(Q).flatten()

      self.interp_timer.start()
      J_e_interp = lambda v: matvec_fun(v, dt, Q, self.rhs_explicit2)
      J_i_interp = lambda v: matvec_fun(v, dt, Q, self.rhs_implicit2)
      vec = numpy.row_stack((numpy.zeros_like(rhs), rhs))

      phiv_interp, num_steps_interp = phi_ark([0, 1], J_e_interp, J_i_interp, vec, tol = self.tol, task1 = False)
      self.interp_timer.stop()

      self.timer.start()
      J_e = lambda v: matvec_fun(v, dt, Q, self.rhs_explicit1)
      J_i = lambda v: matvec_fun(v, dt, Q, self.rhs_implicit1)

      # We only need the second phi function
      vec = numpy.row_stack((numpy.zeros_like(rhs), rhs))

<<<<<<< HEAD
      phiv, num_steps = phi_ark([0, 1], J_e, J_i, vec, tol=self.tol, task1=False)
      # phiv, num_steps = phiv_interp, num_steps_interp
      # phiv_interp, num_steps_interp = phiv, num_steps
      self.timer.stop()

      if self.rank == 0:
         print('Finished in {} / {} iterations and {:.3f} / {:.3f} seconds'.format(
            num_steps, num_steps_interp, self.timer.last_time(), self.interp_timer.last_time()))

         with open(self.out_stat_file, 'a') as out_file:
             out_file.write('{:4d} {:5d} {:5.0f} -- {:4d} {:5.0f} -- {:4d} {:5.0f}\n'.format(
               self.rhs.nb_sol_pts, self.rhs.nb_elem, dt,
               num_steps_interp, self.interp_timer.last_time(), num_steps, self.timer.last_time()))

      diff = phiv[:,-1] - phiv_interp[:,-1]
      diff_norm = numpy.linalg.norm(diff)
      sol_norm = numpy.linalg.norm(phiv)

      print('Difference: {}'.format(diff_norm/sol_norm))
      if diff_norm / sol_norm > self.tol:
         print('AHHHHH not the same answer!!! Diff = {} / {}'.format(diff_norm, sol_norm))
         with open('geom{:04d}.dat'.format(self.rank), 'wb') as file:
            pickle.dump(self.rhs.geometry, file)
         with open('diff{:04d}.dat'.format(self.rank), 'wb') as file:
            pickle.dump(diff.reshape(Q.shape), file)
         # raise ValueError

   #     print('PHI/ARK converged at iteration %d' % stats)
=======
      phiv, nstep = phi_ark([0, 1], J_e, J_i, vec, tol=self.tol, task1=False)

      print('PHI/ARK converged using %d internal time steps' % nstep)
>>>>>>> cc7bfc16

      # Update solution
      return Q + numpy.reshape(phiv[:,-1], Q.shape) * dt<|MERGE_RESOLUTION|>--- conflicted
+++ resolved
@@ -262,7 +262,6 @@
       # We only need the second phi function
       vec = numpy.row_stack((numpy.zeros_like(rhs), rhs))
 
-<<<<<<< HEAD
       phiv, num_steps = phi_ark([0, 1], J_e, J_i, vec, tol=self.tol, task1=False)
       # phiv, num_steps = phiv_interp, num_steps_interp
       # phiv_interp, num_steps_interp = phiv, num_steps
@@ -291,11 +290,6 @@
          # raise ValueError
 
    #     print('PHI/ARK converged at iteration %d' % stats)
-=======
-      phiv, nstep = phi_ark([0, 1], J_e, J_i, vec, tol=self.tol, task1=False)
-
-      print('PHI/ARK converged using %d internal time steps' % nstep)
->>>>>>> cc7bfc16
 
       # Update solution
       return Q + numpy.reshape(phiv[:,-1], Q.shape) * dt