--- conflicted
+++ resolved
@@ -9,12 +9,6 @@
 class PDEEulerCartesian(PDE):
 
     def _setup_cpu_kernels(self):
-<<<<<<< HEAD
-        from lib.pde.kernels.libkernels import pointwise_eulercartesian_2d_wrapper, \
-            riemann_eulercartesian_ausm_2d_wrapper, boundary_eulercartesian_2d_wrapper
-        
-        # Define here the kernels that will be used based on dimension, geometry and riemann solver choice
-=======
         # Define here the kernels that will be used based on dimension, geometry and riemann solver choice
 
         from lib.pde.kernels.libkernels import (
@@ -23,24 +17,16 @@
             boundary_eulercartesian_2d_wrapper,
         )
 
->>>>>>> aba5dda1
         self.pointwise_func = pointwise_eulercartesian_2d_wrapper
         self.riemann_func = riemann_eulercartesian_ausm_2d_wrapper
         self.boundary_func = boundary_eulercartesian_2d_wrapper
 
     def _setup_cuda_kernels(self):
         # Compile speficic kernels
-<<<<<<< HEAD
         self.pointwise_func = self.pointwise_module.get_function('pointwise_eulercartesian_2d')
         self.riemann_func = self.riemann_module.get_function('riemann_eulercartesian_ausm_2d')
         self.boundary_func = self.boundary_module.get_function('boundary_eulercartesian_2d')
         
-=======
-        self.pointwise_func = self.pointwise_module.get_function("euler_flux")
-        self.riemann_func = self.riemann_module.get_function("ausm_solver")
-        self.boundary_func = self.boundary_module.get_function("boundary_flux")
-
->>>>>>> aba5dda1
     def pointwise_fluxes_cuda(self, q: ndarray, flux_x1: ndarray, flux_x2: ndarray, flux_x3: ndarray) -> None:
 
         if self.num_dim == 2:
