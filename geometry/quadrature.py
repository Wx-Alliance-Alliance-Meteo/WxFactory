import math
import numpy
import scipy.special
import sympy
from typing import Tuple, List

<<<<<<< HEAD
# typing
from typing import Sequence
from numpy.typing import NDArray

def gauss_legendre(n: int) -> tuple[list[sympy.Float], NDArray[numpy.float64], NDArray[numpy.float64]]:
=======
def gauss_legendre(n: int) -> Tuple[List, numpy.array, List[float]]:
>>>>>>> bc366eec
   """Computes the Gauss-Legendre quadrature points (symbolic and numerical) and weights.

   Gauss-Legendre nodes are roots of the Legendre polynomial
   """

   # https://en.wikipedia.org/wiki/Gaussian_quadrature#Gauss%E2%80%93Legendre_quadrature

   if n == 1:
      points_sym = [sympy.sympify('0')]
      weights  = [2.0]
   elif n == 2:
      points_sym = [sympy.sympify('-1 / sqrt(3)'),
                    sympy.sympify(' 1 / sqrt(3)')]
      weights = [1.0, 1.0]
   elif n == 3:
      points_sym = [sympy.sympify('-sqrt(3 / 5)'),
                    sympy.sympify('0'),
                    sympy.sympify(' sqrt(3 / 5)')]
      weights = [5.0 / 9.0, 8.0 / 9.0, 5.0 / 9.0]
   elif n == 4:
      points_sym = [sympy.sympify('-sqrt(2*sqrt(30)/35 + 3/7)'),
                    sympy.sympify('-sqrt(3/7 - 2*sqrt(30)/35)'),
                    sympy.sympify(' sqrt(3/7 - 2*sqrt(30)/35)'),
                    sympy.sympify(' sqrt(2*sqrt(30)/35 + 3/7)')]
      weights = [(18.0 - math.sqrt(30.0)) / 36.0, (18.0 + math.sqrt(30.0)) / 36.0,
                 (18.0 + math.sqrt(30.0)) / 36.0, (18.0 - math.sqrt(30.0)) / 36.0]
   elif n == 5:
      points_sym = [sympy.sympify('-sqrt(2*sqrt(70)/63 + 5/9)'),
                    sympy.sympify('-sqrt(5/9 - 2*sqrt(70)/63)'),
                    sympy.sympify('0'),
                    sympy.sympify(' sqrt(5/9 - 2*sqrt(70)/63)'),
                    sympy.sympify(' sqrt(2*sqrt(70)/63 + 5/9)')]
      weights = [(322.0 - 13.0 * math.sqrt(70.0)) / 900.0,
                 (322.0 + 13.0 * math.sqrt(70.0)) / 900.0,
                  128.0 / 225.0,
                 (322.0 + 13.0 * math.sqrt(70.0)) / 900.0,
                 (322.0 - 13.0 * math.sqrt(70.0)) / 900.0]
   else:
      points_num, weights = scipy.special.roots_legendre(n)

   n_digits = 20
   if n<= 5:
      points_num = numpy.array([a.evalf(n_digits, chop=True) for a in points_sym]).astype(float)
   else:
      points_sym = [sympy.Float(n, n_digits) for n in points_num]

   return points_sym, points_num, numpy.asarray(weights)<|MERGE_RESOLUTION|>--- conflicted
+++ resolved
@@ -4,15 +4,9 @@
 import sympy
 from typing import Tuple, List
 
-<<<<<<< HEAD
-# typing
-from typing import Sequence
 from numpy.typing import NDArray
 
-def gauss_legendre(n: int) -> tuple[list[sympy.Float], NDArray[numpy.float64], NDArray[numpy.float64]]:
-=======
-def gauss_legendre(n: int) -> Tuple[List, numpy.array, List[float]]:
->>>>>>> bc366eec
+def gauss_legendre(n: int) -> Tuple[List[sympy.Float], NDArray[numpy.float64], NDArray[numpy.float64]]:
    """Computes the Gauss-Legendre quadrature points (symbolic and numerical) and weights.
 
    Gauss-Legendre nodes are roots of the Legendre polynomial
