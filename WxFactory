#!/usr/bin/env python3

from compiler.compiler_module import build_librairies

""" The WxFactory model """

import argparse
import datetime
import os.path
import sys

from mpi4py import MPI
import numpy

def main():
    """Execute a WxFactory simulation.
    
    This function drives the program: read and validate command-line options, then create and run a simulation."""

    args = None
    rank = MPI.COMM_WORLD.rank

<<<<<<< HEAD
   build_error = False
   if rank == 0:
      try:
         build_librairies()
      except e:
         build_error = e
   
   MPI.COMM_WORLD.bcast(build_error, root=0)
   if build_error:
      if rank == 0:
         raise build_error
      sys.exit(-1)

   if rank == 0:
      print(f'Start time : {datetime.datetime.now().strftime("%Y-%m-%d %H:%M:%S")}')
=======
    if rank == 0:
        print(f'Start time : {datetime.datetime.now().strftime("%Y-%m-%d %H:%M:%S")}')
>>>>>>> f1df473b

    # Doing the import here allows to output potential errors from a single PE, making them much easier to deal with.
    try:
        from common.simulation import Simulation
    except (ImportError, NameError) as e:
        if rank == 0:
            print(e)
            raise
        sys.exit(-1)

    # Only rank 0 parses the arguments
    parse_error = None
    if rank == 0:
        try:
            parser = argparse.ArgumentParser(description='Solve NWP problems with GEF!')
            parser.add_argument('--profile', action='store_true', help='Produce an execution profile when running')
            parser.add_argument('config', type=str, help='File that contains simulation parameters')
            parser.add_argument('--show-every-crash', action='store_true',
                                help='In case of an exception, show output from alllllll PEs')
            parser.add_argument('--numpy-warn-as-except', action='store_true',
                                help='Raise an exception if there is a numpy warning')

            args = parser.parse_args()
        except SystemExit as e:
            parse_error = e

    parse_error = MPI.COMM_WORLD.bcast(parse_error, root=0)

    if parse_error is not None:
        if rank == 0: raise parse_error
        sys.exit(-1)

    args = MPI.COMM_WORLD.bcast(args, root=0)

    # Abort if config file does not exist
    if not os.path.exists(args.config):
        if rank == 0: raise ValueError(f'Config file does not seem to exist: {args.config}')
        sys.exit(-1)

    try:
        import cProfile

        # Start profiling
        pr = None
        if args.profile:
            pr = cProfile.Profile()
            pr.enable()

        numpy.set_printoptions(suppress=True, linewidth=256)

        if args.numpy_warn_as_except:
            numpy.seterr(all='raise')

        # Read the config + initialize simulation
        sim = Simulation(args.config)

        # This is the actual run
        sim.run()

        # Stop profiling and store result to disk
        if args.profile and pr:
            pr.disable()

            out_file = f'prof_{rank:04d}.out'
            pr.dump_stats(out_file)

    except (Exception, KeyboardInterrupt): # KeyboardInterrupt does not seem to be caught with just "Exception"...

        sys.stdout.flush()
        if args and args.show_every_crash:
            raise

        if rank == 0:
            print(f'There was an error while running GEF. Only rank 0 is printing the traceback:')
            raise

        sys.exit(-1)


if __name__ == '__main__':
    main()<|MERGE_RESOLUTION|>--- conflicted
+++ resolved
@@ -20,26 +20,21 @@
     args = None
     rank = MPI.COMM_WORLD.rank
 
-<<<<<<< HEAD
-   build_error = False
-   if rank == 0:
-      try:
-         build_librairies()
-      except e:
-         build_error = e
+    build_error = False
+    if rank == 0:
+        try:
+            build_librairies()
+        except e:
+            build_error = e
    
-   MPI.COMM_WORLD.bcast(build_error, root=0)
-   if build_error:
-      if rank == 0:
-         raise build_error
-      sys.exit(-1)
+    MPI.COMM_WORLD.bcast(build_error, root=0)
+    if build_error:
+        if rank == 0:
+            raise build_error
+        sys.exit(-1)
 
-   if rank == 0:
-      print(f'Start time : {datetime.datetime.now().strftime("%Y-%m-%d %H:%M:%S")}')
-=======
     if rank == 0:
         print(f'Start time : {datetime.datetime.now().strftime("%Y-%m-%d %H:%M:%S")}')
->>>>>>> f1df473b
 
     # Doing the import here allows to output potential errors from a single PE, making them much easier to deal with.
     try:
