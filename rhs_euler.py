--- conflicted
+++ resolved
@@ -3,127 +3,6 @@
 from definitions import idx_rho_u1, idx_rho_u2, idx_rho_w, idx_rho, idx_rho_theta, gravity
 from dgfilter import apply_filter
 
-<<<<<<< HEAD
-def rhs_euler(Q, geom, mtrx, metric, topo, ptopo, nbsolpts: int, nb_elements_horiz: int, nb_elements_vert: int, case_number: int, filter_rhs: bool = False):
-
-   type_vec = Q.dtype
-   nb_equations = Q.shape[0]
-   idx_first_tracer = 5
-
-   nb_interfaces_horiz = nb_elements_horiz + 1
-   nb_pts_horiz = nb_elements_horiz * nbsolpts
-   nb_vertical_levels = nb_elements_vert * nbsolpts
-
-   df1_dx1 = numpy.zeros_like(Q, dtype=type_vec)
-   df2_dx2 = numpy.zeros_like(Q, dtype=type_vec)
-   forcing = numpy.zeros_like(Q, dtype=type_vec)
-   rhs     = numpy.zeros_like(Q, dtype=type_vec)
-
-   variables_itf_i = numpy.zeros((nb_equations, nb_vertical_levels, nb_elements_horiz + 2, 2, nb_pts_horiz), dtype=type_vec)
-   flux_x1_itf_i   = numpy.zeros((nb_equations, nb_vertical_levels, nb_elements_horiz + 2, nb_pts_horiz, 2), dtype=type_vec)
-
-   variables_itf_j = numpy.zeros((nb_equations, nb_vertical_levels, nb_elements_horiz + 2, 2, nb_pts_horiz), dtype=type_vec)
-   flux_x2_itf_j   = numpy.zeros((nb_equations, nb_vertical_levels, nb_elements_horiz + 2, 2, nb_pts_horiz), dtype=type_vec)
-
-   # Offset due to the halo
-   offset = 1
-
-   # Interpolate to the element interface
-   for elem in range(nb_elements_horiz):
-      epais = elem * nbsolpts + numpy.arange(nbsolpts)
-      pos = elem + offset
-
-      # --- Direction x1
-      variables_itf_i[:, :, pos, 0, :] = Q[:, :, :, epais] @ mtrx.extrap_west
-      variables_itf_i[:, :, pos, 1, :] = Q[:, :, :, epais] @ mtrx.extrap_east
-
-      # --- Direction x2
-      variables_itf_j[:, :, pos, 0, :] = mtrx.extrap_south @ Q[:, :, epais, :]
-      variables_itf_j[:, :, pos, 1, :] = mtrx.extrap_north @ Q[:, :, epais, :]
-
-   # Initiate transfers
-   all_request = ptopo.xchange_Euler_interfaces(geom, variables_itf_i, variables_itf_j, blocking=False)
-
-   # Unpack dynamical variables
-   rho = Q[idx_rho]
-   u1  = Q[idx_rho_u1] / rho
-   u2  = Q[idx_rho_u2] / rho
-
-   # Compute the fluxes
-   flux_x1 = metric.sqrtG * u1 * Q
-   flux_x2 = metric.sqrtG * u2 * Q
-
-   # Compute the derivatives, corrections for the boundaries will be added later
-   for elem in range(nb_elements_horiz):
-      epais = elem * nbsolpts + numpy.arange(nbsolpts)
-
-      # --- Direction x1
-
-      df1_dx1[:,:,:,epais] = flux_x1[:,:,:,epais] @ mtrx.diff_solpt_tr
-
-      # --- Direction x2
-
-      df2_dx2[:,:,epais,:] = mtrx.diff_solpt @ flux_x2[:,:,epais,:]
-
-   # Finish transfers
-   all_request.wait()
-
-   # Common Rusanov fluxes
-   for itf in range(nb_interfaces_horiz):
-
-      elem_L = itf
-      elem_R = itf + 1
-
-      # Direction x1
-      u1_L = variables_itf_i[idx_rho_u1, :, elem_L, 1, :] / variables_itf_i[idx_rho, :, elem_L, 1, :]
-      u1_R = variables_itf_i[idx_rho_u1, :, elem_R, 0, :] / variables_itf_i[idx_rho, :, elem_R, 0, :]
-
-      eig_L = numpy.abs( u1_L )
-      eig_R = numpy.abs( u1_R )
-
-      eig = numpy.maximum(eig_L, eig_R)
-
-      # --- Continuity equation
-
-      flux_L = metric.sqrtG_itf_i[:, itf] * u1_L * variables_itf_i[idx_first_tracer:, :, elem_L, 1, :]
-      flux_R = metric.sqrtG_itf_i[:, itf] * u1_R * variables_itf_i[idx_first_tracer:, :, elem_R, 0, :]
-
-      flux_x1_itf_i[idx_first_tracer:, :, elem_L, :, 1] = 0.5 * ( flux_L  + flux_R - eig * metric.sqrtG_itf_i[:, itf] * ( variables_itf_i[idx_first_tracer:, :, elem_R, 0, :] - variables_itf_i[idx_first_tracer:, :, elem_L, 1, :] ) )
-      flux_x1_itf_i[idx_first_tracer:, :, elem_R, :, 0] = flux_x1_itf_i[idx_first_tracer:, :, elem_L, :, 1]
-
-      # Direction x2
-
-      u2_L = variables_itf_j[idx_rho_u2, :, elem_L, 1, :] / variables_itf_j[idx_rho, :, elem_L, 1, :]
-      u2_R = variables_itf_j[idx_rho_u2, :, elem_R, 0, :] / variables_itf_j[idx_rho, :, elem_R, 0, :]
-
-      eig_L = numpy.abs( u2_L )
-      eig_R = numpy.abs( u2_R )
-
-      eig = numpy.maximum(eig_L, eig_R)
-
-      # --- Continuity equation
-
-      flux_L = metric.sqrtG_itf_j[itf, :] * u2_L * variables_itf_j[idx_first_tracer:, :, elem_L, 1, :]
-      flux_R = metric.sqrtG_itf_j[itf, :] * u2_R * variables_itf_j[idx_first_tracer:, :, elem_R, 0, :]
-
-      flux_x2_itf_j[idx_first_tracer:, :, elem_L, 1, :] = 0.5 * ( flux_L + flux_R - eig * metric.sqrtG_itf_j[itf, :] * ( variables_itf_j[idx_first_tracer:, :, elem_R, 0, :] - variables_itf_j[idx_first_tracer:, :, elem_L, 1, :] ) )
-      flux_x2_itf_j[idx_first_tracer:, :, elem_R, 0, :] = flux_x2_itf_j[idx_first_tracer:, :, elem_L, 1, :]
-
-   # Add corrections to the derivatives
-   for elem in range(nb_elements_horiz):
-      epais = elem * nbsolpts + numpy.arange(nbsolpts)
-
-      # --- Direction x1
-
-      df1_dx1[:,:,:,epais] += flux_x1_itf_i[:, :, elem+offset, :, :] @ mtrx.correction_tr
-
-      # --- Direction x2
-
-      df2_dx2[:,:,epais,:] += mtrx.correction @ flux_x2_itf_j[:, :, elem+offset, :, :]
-
-   # Assemble the right-hand sides
-   rhs = - metric.inv_sqrtG * ( df1_dx1 + df2_dx2 )
-=======
 def rhs_euler(Q, geom, mtrx, metric, topo, ptopo, nbsolpts: int, nb_elements_hori: int, nb_elements_vert: int, case_number: int, filter_rhs: bool = False):
 
    type_vec = Q.dtype
@@ -304,16 +183,12 @@
 
    # Assemble the right-hand sides
    rhs = - metric.inv_sqrtG * ( df1_dx1 + df2_dx2 + df3_dx3 )
->>>>>>> 025dd725
 
    # For pure advection problems, we do not update the dynamical variables
    rhs[idx_rho]       = 0.0
    rhs[idx_rho_u1]    = 0.0
    rhs[idx_rho_u2]    = 0.0
-<<<<<<< HEAD
-=======
    rhs[idx_rho_w]     = 0.0
->>>>>>> 025dd725
    rhs[idx_rho_theta] = 0.0
 
    return rhs