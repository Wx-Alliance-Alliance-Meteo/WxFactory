--- conflicted
+++ resolved
@@ -4,14 +4,10 @@
 from dgfilter import apply_filter
 from timer import TimerGroup
 
-<<<<<<< HEAD
-def rhs_sw(Q, geom, mtrx, metric, topo, comm_dist_graph, nbsolpts, nb_elements_horiz, case_number, filter_rhs=False, timers = None):
+def rhs_sw(Q, geom, mtrx, metric, topo, ptopo, nbsolpts, nb_elements_horiz, case_number, filter_rhs=False, timers = None):
 
    timers = timers if timers is not None else TimerGroup(5, 0.0)
    timers[0].start()
-=======
-def rhs_sw(Q, geom, mtrx, metric, topo, ptopo, nbsolpts, nb_elements_horiz, case_number, filter_rhs=False):
->>>>>>> 231f297b
 
    type_vec = type(Q[0, 0, 0])
 
@@ -99,17 +95,12 @@
       u2_itf_j[pos, 0, :] = mtrx.extrap_south @ u2[epais, :]
       u2_itf_j[pos, 1, :] = mtrx.extrap_north @ u2[epais, :]
 
-<<<<<<< HEAD
    timers[0].stop()
 
    timers[1].start()
-   xchange_scalars(comm_dist_graph, geom, h_itf_i, h_itf_j)
-   xchange_vectors(comm_dist_graph, geom, u1_itf_i, u2_itf_i, u1_itf_j, u2_itf_j)
-   timers[1].stop()
-=======
    ptopo.xchange_scalars(geom, h_itf_i, h_itf_j)
    ptopo.xchange_vectors(geom, u1_itf_i, u2_itf_i, u1_itf_j, u2_itf_j)
->>>>>>> 231f297b
+   timers[1].stop()
 
    timers[2].start()
    # Common Rusanov fluxes
