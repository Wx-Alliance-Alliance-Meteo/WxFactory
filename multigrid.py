--- conflicted
+++ resolved
@@ -1,20 +1,16 @@
 import functools
-<<<<<<< HEAD
-import math
-=======
->>>>>>> fb5ee5e5
 import numpy
 import scipy
 
-<<<<<<< HEAD
 from copy import deepcopy
 from time import time
 
+import linsol
 from cubed_sphere  import cubed_sphere
 from definitions   import idx_h, idx_hu1, idx_hu2, gravity, idx_rho_w
 from initialize    import initialize_euler, initialize_sw
 from interpolation import interpolator
-from linsol        import fgmres, global_norm
+from kiops         import kiops
 from matrices      import DFR_operators
 from matvec        import matvec_rat
 from metric        import Metric
@@ -22,6 +18,432 @@
 # from rhs_euler_fv  import rhs_euler_fv
 from rhs_sw        import rhs_sw
 from sgs_precond   import SymmetricGaussSeidel
+
+
+class MultigridLevel:
+   def __init__(self, param, ptopo, rhs, discretization, nb_elem_horiz, nb_elem_vert, source_order, target_order, cfl):
+      p = deepcopy(param)
+      print(f'nb_elem_hor {p.nb_elements_horizontal}, vert {p.nb_elements_vertical}')
+      p.nb_elements_horizontal = nb_elem_horiz
+      p.nb_elements_vertical   = nb_elem_vert
+      p.nbsolpts = source_order if discretization == 'dg' else 1
+      p.discretization = discretization
+
+      # p.sgs_eta *= source_order / param.initial_nbsolpts
+      
+      print(f'nb_elem_hor {p.nb_elements_horizontal}, vert {p.nb_elements_vertical}')
+      self.param = p
+      self.cfl   = cfl
+      self.ptopo = ptopo
+
+      self.num_pre_smoothe = self.param.num_pre_smoothe
+      self.num_post_smoothe = self.param.num_post_smoothe
+
+      print(
+         f'Grid level! nb_elem_horiz = {nb_elem_horiz}, nb_elem_vert = {nb_elem_vert} '
+         f' discr = {discretization}, source order = {source_order}, target order = {target_order}, nbsolpts = {p.nbsolpts}'
+         # f' work ratio = {self.work_ratio}'
+         )
+
+      # Initialize problem for this level
+      self.geometry = cubed_sphere(p.nb_elements_horizontal, p.nb_elements_vertical, p.nbsolpts, p.λ0, p.ϕ0, p.α0, p.ztop, ptopo, p)
+      operators     = DFR_operators(self.geometry, p.filter_apply, p.filter_order, p.filter_cutoff)
+      self.metric   = Metric(self.geometry)
+
+      if self.param.equations == 'Euler':
+         self.ndim = 3
+         field, topo = initialize_euler(self.geometry, self.metric, operators, self.param)
+         self.rhs_operator = functools.partial(rhs, geom=self.geometry, mtrx=operators, metric=self.metric, topo=topo,
+            ptopo=ptopo, nbsolpts=p.nbsolpts, nb_elements_hori=p.nb_elements_horizontal,
+            nb_elements_vert=p.nb_elements_vertical, case_number=p.case_number)
+      elif self.param.equations == 'shallow_water':
+         self.ndim = 2
+         field, topo = initialize_sw(self.geometry, self.metric, operators, p)
+         self.rhs_operator = functools.partial(rhs, geom=self.geometry, mtrx=operators, metric=self.metric, topo=None,
+            ptopo=ptopo, nbsolpts=p.nbsolpts, nb_elements_hori=p.nb_elements_horizontal)
+
+      print(f'field shape: {field.shape}')
+      self.shape = field.shape
+
+      # Now set up the various operators: RHS, smoother, restriction, prolongation
+      # matrix-vector product is done at every step, so not here
+
+      self.work_ratio = (source_order / param.initial_nbsolpts) ** self.ndim
+      self.smoother_work_unit = 3.0
+
+      if target_order > 0:
+         interp_method         = 'bilinear' if discretization == 'fv' else 'lagrange'
+         self.interpolator     = interpolator(discretization, source_order, discretization, target_order, interp_method, self.ndim)
+         self.restrict         = lambda vec, op=self.interpolator, sh=field.shape: op(vec.reshape(sh))
+         self.restricted_shape = self.restrict(field).shape
+         self.prolong          = lambda vec, op=self.interpolator, sh=self.restricted_shape: op(vec.reshape(sh), reverse=True)
+      else:
+         self.interpolator = lambda a, b=None : None
+         self.restrict     = lambda a: None
+         self.prolong      = lambda a: None
+
+      # Compute grid spacing
+      X1, X2 = self.geometry.X1, self.geometry.X2
+
+      self.dx = numpy.empty_like(X1)
+      self.dy = numpy.empty_like(X2)
+
+      self.dx[:,  0]   = X1[:, 1] - X1[:, 0]
+      self.dx[:, -1]   = X1[:, -1] - X1[:, -2]
+      self.dx[:, 1:-1] = (X1[:, 2:] - X1[:, :-2]) * 0.5
+
+      self.dy[ 0, :]   = X2[ 1, :] - X2[ 0, :]
+      self.dy[-1, :]   = X2[-1, :] - X2[-2, :]
+      self.dy[1:-1, :] = (X2[2:, :] - X2[:-2, :]) * 0.5
+
+      # TODO make this per element (?)
+      # self.elem_size = numpy.minimum(self.dx.min(), self.dy.min())
+
+      # print(f'dx: \n{self.dx}')
+      # print(f'dy: \n{self.dy}')
+
+      if self.ndim == 3:
+         x3 = self.geometry.x3
+         self.dz = numpy.empty_like(x3)
+         self.dz[ 0] = x3[ 1] - x3[ 0]
+         self.dz[-1] = x3[-1] - x3[-2]
+         self.dz[1:-1] = (x3[2:] - x3[:-2]) * 0.5
+         dz_min = self.dz.min()
+         # print(f'dz: \n{self.dz}')
+         # print(f'x3: \n{x3}')
+         # print(f'dz min: {dz_min}')
+         # self.elem_size = numpy.minimum(dz.min(), self.elem_size) # Get min size in either direction
+
+      # raise ValueError(f'elem size: {self.elem_size}')
+
+   def compute_pseudo_dt(self, real_dt, field):
+      """
+      Compute pseudo time step from CFL condition
+
+      In a solver in general, we need
+         dt < CFL * h_min / (d * (2N+1) * abs(lambda_max))
+
+      where "CFL" is the constant we chose, "h_min" the smallest distance between two solution points,
+      "d" the number of dimensions, "N" the order of the DG discretization, and
+      "lambda_max" the maximum wave speed in the system.
+
+      Since we're using this as a preconditioner (always?), we have to further divide the result by the size
+      of the real time step:
+         pseudo_dt < pseudo_CFL / real_dt * h_min / (d * (2N+1) * abs(lambda_max))
+
+      """
+      # Extract the variables
+      h  = field[idx_h]
+      u1 = field[idx_hu1] / h
+      u2 = field[idx_hu2] / h
+
+      # Compute variables in global coordinates
+      real_u1 = u1 * self.dx / 2.0
+      real_u2 = u2 * self.dy / 2.0
+
+      real_h_11 = self.metric.H_contra_11 * self.dx * self.dy / 4.0
+      real_h_22 = self.metric.H_contra_22 * self.dx * self.dy / 4.0
+
+      # Get max velocity (per element)
+      v1 = numpy.absolute(real_u1) + numpy.sqrt(real_h_11 * gravity * h)
+      v2 = numpy.absolute(real_u2) + numpy.sqrt(real_h_22 * gravity * h)
+
+      vel = numpy.maximum(v1, v2)
+
+      if self.ndim == 3:
+         w = field[idx_rho_w] / h
+         v3 = numpy.absolute(w)
+
+      elem_size_h = numpy.sqrt(numpy.minimum(self.dx, self.dy))
+      ratio_h = elem_size_h / vel
+      ratio_v = ratio_h
+      if self.ndim == 3:
+         ratio_v = self.dz.min() / v3 if self.ndim >= 3 else ratio
+
+      # print(f'ratio_h: \n{ratio_h}')
+      # print(f'ratio_v: \n{ratio_v}')
+
+      discr_factor = 1.0 / (self.ndim * (2 * self.param.nbsolpts + 1))
+      print(f'discr_factor = {discr_factor}')
+
+      # The pseudo dt (per element)
+      pseudo_dt = (self.cfl * discr_factor / real_dt) * numpy.minimum(ratio_h, ratio_v)
+
+      # numpy.set_printoptions(precision=1)
+      # print(f'pseudo dt:\n{pseudo_dt}')
+      print(f'pseudo dt max: {pseudo_dt.max()}, min: {pseudo_dt.min()}, avg: {numpy.average(pseudo_dt)} ')
+
+      # raise ValueError
+
+      self.pseudo_dt = numpy.broadcast_to(pseudo_dt, field.shape)
+
+      return self.pseudo_dt
+
+   def prepare(self, dt, field, matvec):
+      self.matrix_operator = lambda vec, mat=matvec, dt=dt, f=field, rhs=self.rhs_operator(field), rhs_handle=self.rhs_operator : mat(numpy.ravel(vec), dt, f, rhs, rhs_handle)
+      self.compute_pseudo_dt(dt, field)
+
+      if self.param.mg_smoother == 'erk':
+         self.smoothe = functools.partial(runge_kutta_stable_smoothe, A=self.matrix_operator, dt=numpy.ravel(self.pseudo_dt))
+
+      elif self.param.mg_smoother == 'irk':
+         if self.param.discretization != 'fv': raise ValueError(f'Can only use the irk smoother with the finite volume discretization')
+         self.smoother_precond = SymmetricGaussSeidel(field, self.metric, self.pseudo_dt[0], self.ptopo, self.geometry, self.param.sgs_eta)
+         self.smoothe = functools.partial(runge_kutta_stable_smoothe, A=self.matrix_operator, dt=numpy.ravel(self.pseudo_dt), P=self.smoother_precond)
+
+      elif self.param.mg_smoother == 'kiops':
+         self.smoothe = functools.partial(kiops_smoothe, A=self.matrix_operator, real_dt=dt)
+
+      else:
+         raise ValueError(f'Unsupported smoother for MG: {self.param.mg_smoother}')
+
+      return self.restrict(field)
+
+class Multigrid:
+   def __init__(self, param, ptopo, discretization) -> None:
+
+      self.max_level = param.initial_nbsolpts
+      self.min_level = 1
+
+      if discretization == 'fv':
+         self.num_levels = int(math.log2(param.initial_nbsolpts)) + 1
+         if 2**(self.num_levels - 1) != param.initial_nbsolpts:
+            raise ValueError('Cannot do h/fv-multigrid stuff if the order of the problem is not a power of 2 (currently {param.initial_nbsolpts})')
+      elif discretization == 'dg':
+         self.num_levels = param.initial_nbsolpts
+      else:
+         raise ValueError(f'Unrecognized discretization "{discretization}"')
+
+      if param.equations == 'shallow_water':
+         self.rhs = rhs_sw
+      elif param.equations == 'Euler':
+         self.rhs = rhs_euler if discretization == 'fv' else rhs_euler
+         # if param.nb_elements_horizontal != param.nb_elements_vertical:
+         #    raise ValueError(f'MG with Euler equations needs same number of elements horizontally and vertically. '
+         #                     f'Now we have {param.nb_elements_horizontal} and {param.nb_elements_vertical}')
+      else:
+         raise ValueError('Cannot use the multigrid solver with anything other than shallow water or Euler')
+
+      self.matvec = matvec_rat
+      self.use_solver = (param.mg_smoothe_only <= 0)
+      self.cfl = param.pseudo_cfl
+
+      self.levels = {}
+
+      order         = param.initial_nbsolpts
+      nb_elem_horiz = param.nb_elements_horizontal
+      nb_elem_vert  = param.nb_elements_vertical
+
+      if discretization == 'fv':
+         self.next_level   = lambda order: order // 2
+         self.next_nb_elem = lambda nb_elem: nb_elem // 2
+      else:
+         self.next_level   = lambda order: order - 1
+         self.next_nb_elem = lambda nb_elem: nb_elem
+
+      for _ in range(self.num_levels):
+         print(f'Initializing level {order}')
+         new_order         = self.next_level(order)
+         new_nb_elem_horiz = self.next_nb_elem(nb_elem_horiz)
+         new_nb_elem_vert  = self.next_nb_elem(nb_elem_vert)
+         self.levels[order] = MultigridLevel(param, ptopo, self.rhs, discretization, nb_elem_horiz, nb_elem_vert, order, new_order, self.cfl)
+         order, nb_elem_horiz, nb_elem_vert = new_order, new_nb_elem_horiz, new_nb_elem_vert
+
+   def prepare(self, dt, field):
+      """
+      Compute the matrix-vector operator for every grid level. Also compute the pseudo time step size for each level.
+      """
+      next_field = field
+      order = self.max_level
+      while order >= self.min_level:
+         next_field = self.levels[order].prepare(dt, next_field, self.matvec)
+         order = self.next_level(order)
+
+   ############
+   # Call MG
+   def __call__(self, vec):
+      return self.apply(vec)
+
+   def apply(self, vec):
+      param = self.levels[self.max_level].param
+      coarsest_level = param.coarsest_mg_order
+      return self.iterate(vec, coarsest_level=coarsest_level, verbose=False)
+
+###############
+# The algorithm
+
+   def iterate(self, b, x0=None, level=None, coarsest_level=1, gamma=1, verbose=False):
+      """
+      Do one pass of the multigrid algorithm.
+
+      Arguments:
+      b         -- Right-hand side of the system we want to solve
+      x0        -- An estimate of the solution. Might be anything
+      level     -- The level (depth) at which we are within the multiple grids. 0 is the coarsest grid
+      gamma     -- (optional) How many passes to do at the next grid level
+      """
+
+      if level is None:
+         level = self.max_level
+
+      level_work = 0.0
+
+      x = x0  # Initial guess can be None
+
+      # Avoid having "None" in the solution from now on
+      if x is None:
+         x = numpy.zeros_like(b)
+
+      lvl_param = self.levels[level]
+      A               = lvl_param.matrix_operator
+      smoothe         = lvl_param.smoothe
+      restrict        = lvl_param.restrict
+      prolong         = lvl_param.prolong
+      dt              = numpy.ravel(lvl_param.pseudo_dt)
+
+      if verbose:
+         print(f'Residual at level {level}, : {linsol.global_norm(b.flatten() - (A(x.flatten()))):.4e}')
+
+      # Pre smoothing
+      for _ in range(lvl_param.num_pre_smoothe):
+         x = smoothe(x, b)
+         if verbose: print(f'   Presmooth  : {linsol.global_norm(b.flatten() - (A(x.flatten()))):.4e}')
+
+      # level_work += lvl_param.smoother_work_unit * lvl_param.num_pre_smoothe * lvl_param.work_ratio
+
+      if level > coarsest_level:
+
+         # Residual at the current grid level, and its corresponding correction
+         residual   = numpy.ravel(restrict(b - A(x)))
+         correction = numpy.zeros_like(residual)
+
+         for _ in range(gamma):
+            correction = self.iterate(residual, correction, self.next_level(level), coarsest_level=coarsest_level, gamma=gamma, verbose=verbose)  # MG pass on next lower level
+            # level_work += work
+
+         x = x + numpy.ravel(prolong(correction))
+
+      else:
+         # Just directly solve the problem
+         # That's no very good, we should not use FGMRES to precondition FGMRES...
+         if self.use_solver:
+            x, _, num_iter, _, _ = linsol.fgmres(A, b, x0=x, tol=1e-5)
+            # level_work += num_iter * lvl_param.work_ratio
+      
+      # Post smoothing
+      for _ in range(lvl_param.num_post_smoothe):
+         x = smoothe(x, b)
+         if verbose: print(f'   Postsmooth : {linsol.global_norm(b.flatten() - (A(x.flatten()))):.4e}')
+
+      # level_work += lvl_param.num_post_smoothe * lvl_param.smoother_work_unit * lvl_param.work_ratio
+
+      if verbose: print(f'retour {level}: {linsol.global_norm(b.flatten() - (A(x.flatten())))}')
+
+      if verbose is True and level == self.max_level:
+         print('End multigrid')
+         print(' ')
+
+      return x #, level_work
+
+   def solve(self, b, x0=None, field=None, dt=None, coarsest_level=1, tolerance=1e-7, gamma=1, max_num_it=100, verbose=False):
+      """
+      Solve the system defined by [self] using the multigrid method.
+
+      Mandatory arguments:
+      b         -- The right-hand side of the linear system to solve.
+
+      Optional arguments:
+      x0         -- Initial guess for the system solution
+      field      -- Current solution vector (before time-stepping). If present, we compute the
+                  matrix operators to be used at each grid level
+      dt         -- The time step size (in seconds). *Must* be included if [field] is present
+      tolerance  -- Size of the residual below which we consider the system solved
+      gamma      -- Number of solves at each grid level. You might want to keep it at 1 (the default)
+      max_num_it -- Max number of iterations to do. If we reach it, we return no matter what
+                  the residual is
+
+      Returns:
+      1. The solution
+      2. The latest computed residual
+      3. Number of iterations performed
+      4. Convergence status flag (0 if converge, -1 if not)
+      5. List of residuals at every iteration
+      """
+      t_start = time()
+      total_work = 0.0
+
+      norm_b = global_norm(b)
+      tol_relative = tolerance * norm_b
+
+      norm_r = norm_b
+
+      # Early return if rhs is zero
+      if norm_b < 1e-15:
+         return numpy.zeros_like(b), 0.0, 0, 0, [(0.0, time() - t_start, 0)]
+
+      # Init system for this time step, if not done already
+      if field is not None:
+         if dt is None: dt = 1.0
+         self.init_time_step(field, dt)
+
+      residuals = [(norm_r / norm_b, time() - t_start, 0)]
+
+      x = x0  # Initial guess (can be None)
+
+      level     = self.max_level
+      A         = self.levels[level].matrix_operator
+      num_it    = 0
+      for it in range(max_num_it):
+         # print(f'Calling iterate, b = \n{b.reshape(self.levels[level].shape)[:5]}')
+
+         x, work = self.iterate(b, x, level, coarsest_level=coarsest_level, gamma=gamma, verbose=verbose)
+         first_zero = False
+         num_it += 1
+         total_work += work
+
+         # Check tolerance exit condition
+         if it < max_num_it - 1:
+            residual = b - A(x)
+            total_work += 1.0
+            norm_r = global_norm(residual)
+            # print(f'norm_r/b = {norm_r/norm_b:.2e}')
+            residuals.append((norm_r / norm_b, time() - t_start, total_work))
+            if norm_r < tol_relative:
+               return x, norm_r / norm_b, num_it, 0, residuals
+            elif norm_r > 2.0 * norm_b:
+               return x, norm_r / norm_b, num_it, -1, residuals
+         else:
+            residuals.append((0.0, time() - t_start, total_work))
+
+      flag = 0
+      if num_it >= max_num_it: flag = -1
+      return x, norm_r / norm_b, num_it, flag, residuals
+
+######################
+# Smoothers
+######################
+
+def kiops_smoothe(x, b, A, real_dt):
+
+   def residual(t, xx):
+      return (b - A(xx))/real_dt
+
+   n = x.size
+   vec = numpy.zeros((2, n))
+
+   pseudo_dt = 1.1 * real_dt   # TODO : wild guess
+
+   J = lambda v: -A(v) * pseudo_dt / real_dt
+
+   R = residual(0, x)
+   vec[1,:] = R.flatten()
+
+   phiv, stats = kiops([1], J, vec, tol=1e-6, m_init=10, mmin=10, mmax=64, task1=False)
+
+#      print('norm phiv', linsol.global_norm(phiv.flatten()))
+#      print(f'KIOPS converged at iteration {stats[2]} (using {stats[0]} internal substeps)'
+#               f' to a solution with local error {stats[4]:.2e}')
+   return x + phiv.flatten() * pseudo_dt
 
 def explicit_euler_smoothe(x, b, A, dt):
    if x is None:
@@ -53,583 +475,4 @@
    # n1 = numpy.linalg.norm(res1)
    # print(f'res before {n0:.2e}, after {n1:.2e}, diff {(n0 - n1)/n0:.2e}')
 
-   return x
-
-
-class MultigridLevel:
-   def __init__(self, param, ptopo, rhs, discretization, nb_elem_horiz, nb_elem_vert, source_order, target_order, cfl):
-      p = deepcopy(param)
-      print(f'nb_elem_hor {p.nb_elements_horizontal}, vert {p.nb_elements_vertical}')
-      p.nb_elements_horizontal = nb_elem_horiz
-      p.nb_elements_vertical   = nb_elem_vert
-      p.nbsolpts = source_order if discretization == 'dg' else 1
-      p.discretization = discretization
-
-      # p.sgs_eta *= source_order / param.initial_nbsolpts
-      
-      print(f'nb_elem_hor {p.nb_elements_horizontal}, vert {p.nb_elements_vertical}')
-      self.param = p
-      self.cfl   = cfl
-      self.ptopo = ptopo
-
-      print(
-         f'Grid level! nb_elem_horiz = {nb_elem_horiz}, nb_elem_vert = {nb_elem_vert} '
-         f' discr = {discretization}, source order = {source_order}, target order = {target_order}, nbsolpts = {p.nbsolpts}'
-         # f' work ratio = {self.work_ratio}'
-         )
-
-      # Initialize problem for this level
-      self.geometry = cubed_sphere(p.nb_elements_horizontal, p.nb_elements_vertical, p.nbsolpts, p.λ0, p.ϕ0, p.α0, p.ztop, ptopo, p)
-      operators     = DFR_operators(self.geometry, p)
-      self.metric   = Metric(self.geometry)
-
-      if self.param.equations == 'Euler':
-         self.ndim = 3
-         field, topo = initialize_euler(self.geometry, self.metric, operators, self.param)
-         self.rhs_operator = functools.partial(rhs, geom=self.geometry, mtrx=operators, metric=self.metric, topo=topo,
-            ptopo=ptopo, nbsolpts=p.nbsolpts, nb_elements_hori=p.nb_elements_horizontal,
-            nb_elements_vert=p.nb_elements_vertical, case_number=p.case_number)
-      elif self.param.equations == 'shallow_water':
-         self.ndim = 2
-         field, topo = initialize_sw(self.geometry, self.metric, operators, p)
-         self.rhs_operator = functools.partial(rhs, geom=self.geometry, mtrx=operators, metric=self.metric, topo=topo,
-            ptopo=ptopo, nbsolpts=p.nbsolpts, nb_elements_horiz=p.nb_elements_horizontal, case_number=p.case_number)
-
-      print(f'field shape: {field.shape}')
-      self.shape = field.shape
-
-      # Now set up the various operators: RHS, smoother, restriction, prolongation
-      # matrix-vector product is done at every step, so not here
-
-      self.work_ratio = (source_order / param.initial_nbsolpts) ** self.ndim
-      self.smoother_work_unit = 3.0
-
-      if target_order > 0:
-         interp_method         = 'bilinear' if discretization == 'fv' else 'lagrange'
-         self.interpolator     = interpolator(discretization, source_order, discretization, target_order, interp_method, self.ndim)
-         self.restrict         = lambda vec, op=self.interpolator, sh=field.shape: op(vec.reshape(sh))
-         self.restricted_shape = self.restrict(field).shape
-         self.prolong          = lambda vec, op=self.interpolator, sh=self.restricted_shape: op(vec.reshape(sh), reverse=True)
-      else:
-         self.interpolator = lambda a, b=None : None
-         self.restrict     = lambda a: None
-         self.prolong      = lambda a: None
-
-      # Compute grid spacing
-      X1, X2 = self.geometry.X1, self.geometry.X2
-
-      self.dx = numpy.empty_like(X1)
-      self.dy = numpy.empty_like(X2)
-
-      self.dx[:,  0]   = X1[:, 1] - X1[:, 0]
-      self.dx[:, -1]   = X1[:, -1] - X1[:, -2]
-      self.dx[:, 1:-1] = (X1[:, 2:] - X1[:, :-2]) * 0.5
-
-      self.dy[ 0, :]   = X2[ 1, :] - X2[ 0, :]
-      self.dy[-1, :]   = X2[-1, :] - X2[-2, :]
-      self.dy[1:-1, :] = (X2[2:, :] - X2[:-2, :]) * 0.5
-
-      # TODO make this per element (?)
-      # self.elem_size = numpy.minimum(self.dx.min(), self.dy.min())
-
-      # print(f'dx: \n{self.dx}')
-      # print(f'dy: \n{self.dy}')
-
-      if self.ndim == 3:
-         x3 = self.geometry.x3
-         self.dz = numpy.empty_like(x3)
-         self.dz[ 0] = x3[ 1] - x3[ 0]
-         self.dz[-1] = x3[-1] - x3[-2]
-         self.dz[1:-1] = (x3[2:] - x3[:-2]) * 0.5
-         dz_min = self.dz.min()
-         # print(f'dz: \n{self.dz}')
-         # print(f'x3: \n{x3}')
-         # print(f'dz min: {dz_min}')
-         # self.elem_size = numpy.minimum(dz.min(), self.elem_size) # Get min size in either direction
-
-      # raise ValueError(f'elem size: {self.elem_size}')
-
-   def compute_pseudo_dt(self, real_dt, field):
-      """
-      Compute pseudo time step from CFL condition
-
-      In a solver in general, we need
-         dt < CFL * h_min / (d * (2N+1) * abs(lambda_max))
-
-      where "CFL" is the constant we chose, "h_min" the smallest distance between two solution points,
-      "d" the number of dimensions, "N" the order of the DG discretization, and
-      "lambda_max" the maximum wave speed in the system.
-
-      Since we're using this as a preconditioner (always?), we have to further divide the result by the size
-      of the real time step:
-         pseudo_dt < pseudo_CFL / real_dt * h_min / (d * (2N+1) * abs(lambda_max))
-
-      """
-      # Extract the variables
-      h  = field[idx_h]
-      u1 = field[idx_hu1] / h
-      u2 = field[idx_hu2] / h
-
-      # Compute variables in global coordinates
-      real_u1 = u1 * self.dx / 2.0
-      real_u2 = u2 * self.dy / 2.0
-
-      real_h_11 = self.metric.H_contra_11 * self.dx * self.dy / 4.0
-      real_h_22 = self.metric.H_contra_22 * self.dx * self.dy / 4.0
-
-      # Get max velocity (per element)
-      v1 = numpy.absolute(real_u1) + numpy.sqrt(real_h_11 * gravity * h)
-      v2 = numpy.absolute(real_u2) + numpy.sqrt(real_h_22 * gravity * h)
-
-      vel = numpy.maximum(v1, v2)
-
-      if self.ndim == 3:
-         w = field[idx_rho_w] / h
-         v3 = numpy.absolute(w)
-
-      elem_size_h = numpy.sqrt(numpy.minimum(self.dx, self.dy))
-      ratio_h = elem_size_h / vel
-      ratio_v = self.dz.min() / v3
-
-      # print(f'ratio_h: \n{ratio_h}')
-      # print(f'ratio_v: \n{ratio_v}')
-
-      discr_factor = 1.0 / (self.ndim * (2 * self.param.nbsolpts + 1))
-      print(f'discr_factor = {discr_factor}')
-
-      # The pseudo dt (per element)
-      pseudo_dt = (self.cfl * discr_factor / real_dt) * numpy.minimum(ratio_h, ratio_v)
-
-      # numpy.set_printoptions(precision=1)
-      # print(f'pseudo dt:\n{pseudo_dt}')
-      print(f'pseudo dt max: {pseudo_dt.max()}, min: {pseudo_dt.min()}, avg: {numpy.average(pseudo_dt)} ')
-
-      # raise ValueError
-
-      self.pseudo_dt = numpy.broadcast_to(pseudo_dt, field.shape)
-
-      return self.pseudo_dt
-
-   def prepare(self, dt, field, matvec):
-      self.matrix_operator = lambda vec, mat=matvec, dt=dt, f=field, rhs=self.rhs_operator(field), rhs_handle=self.rhs_operator : mat(numpy.ravel(vec), dt, f, rhs, rhs_handle)
-      self.compute_pseudo_dt(dt, field)
-      if self.param.discretization == 'fv':
-         # a = sgs_precond()
-         if self.param.mg_smoother in ['erk', 'irk']:
-            self.smoother_precond = lambda v: v
-            if self.param.mg_smoother == 'irk':
-               # self.smoother_precond = functools.partial(sgs_precond, Q_0=field, metric=self.metric, pseudo_dt=self.pseudo_dt[0], ptopo=self.ptopo, geom=self.geometry)
-               self.smoother_precond = SymmetricGaussSeidel(field, self.metric, self.pseudo_dt[0], self.ptopo, self.geometry, self.param.sgs_eta)
-               self.smoothe = functools.partial(runge_kutta_stable_smoothe, A=self.matrix_operator, dt=numpy.ravel(self.pseudo_dt), P=self.smoother_precond)
-            else:
-               self.smoothe = functools.partial(runge_kutta_stable_smoothe, A=self.matrix_operator, dt=numpy.ravel(self.pseudo_dt))
-      else:
-         self.smoothe = functools.partial(runge_kutta_stable_smoothe, A=self.matrix_operator, dt=numpy.ravel(self.pseudo_dt))
-      return self.restrict(field)
-
-class Multigrid:
-
-   def __init__(self, param, ptopo, discretization) -> None:
-
-      self.max_level = param.initial_nbsolpts
-      self.min_level = 1
-
-      if discretization == 'fv':
-         self.num_levels = int(math.log2(param.initial_nbsolpts)) + 1
-         if 2**(self.num_levels - 1) != param.initial_nbsolpts:
-            raise ValueError('Cannot do h/fv-multigrid stuff if the order of the problem is not a power of 2 (currently {param.initial_nbsolpts})')
-      elif discretization == 'dg':
-         self.num_levels = param.initial_nbsolpts
-      else:
-         raise ValueError(f'Unrecognized discretization "{discretization}"')
-
-      if param.equations == 'shallow_water':
-         self.rhs = rhs_sw
-      elif param.equations == 'Euler':
-         self.rhs = rhs_euler if discretization == 'fv' else rhs_euler
-         # if param.nb_elements_horizontal != param.nb_elements_vertical:
-         #    raise ValueError(f'MG with Euler equations needs same number of elements horizontally and vertically. '
-         #                     f'Now we have {param.nb_elements_horizontal} and {param.nb_elements_vertical}')
-      else:
-         raise ValueError('Cannot use the multigrid solver with anything other than shallow water or Euler')
-
-      self.matvec = matvec_rat
-      self.use_solver = (param.mg_smoothe_only <= 0)
-      self.num_pre_smoothe = param.num_pre_smoothe
-      self.num_post_smoothe = param.num_post_smoothe
-      self.cfl = param.pseudo_cfl
-
-      self.levels = {}
-
-      order         = param.initial_nbsolpts
-      nb_elem_horiz = param.nb_elements_horizontal
-      nb_elem_vert  = param.nb_elements_vertical
-
-      if discretization == 'fv':
-         self.next_level   = lambda order: order // 2
-         self.next_nb_elem = lambda nb_elem: nb_elem // 2
-      else:
-         self.next_level   = lambda order: order - 1
-         self.next_nb_elem = lambda nb_elem: nb_elem
-
-      for _ in range(self.num_levels):
-         print(f'Initializing level {order}')
-         new_order         = self.next_level(order)
-         new_nb_elem_horiz = self.next_nb_elem(nb_elem_horiz)
-         new_nb_elem_vert  = self.next_nb_elem(nb_elem_vert)
-         self.levels[order] = MultigridLevel(param, ptopo, self.rhs, discretization, nb_elem_horiz, nb_elem_vert, order, new_order, self.cfl)
-         order, nb_elem_horiz, nb_elem_vert = new_order, new_nb_elem_horiz, new_nb_elem_vert
-
-   def prepare(self, dt, field):
-      """
-      Compute the matrix-vector operator for every grid level. Also compute the pseudo time step size for each level.
-      """
-      next_field = field
-      order = self.max_level
-      while order >= self.min_level:
-         next_field = self.levels[order].prepare(dt, next_field, self.matvec)
-         order = self.next_level(order)
-
-   def __call__(self, vec):
-      return self.apply(vec)
-
-   def apply(self, vec):
-      param = self.levels[self.max_level].param
-      coarsest_level = param.coarsest_mg_order
-      return self.iterate(vec, coarsest_level=coarsest_level)
-
-   def iterate(self, b, x0=None, level=-1, coarsest_level=1, gamma=1, verbose=False):
-      """
-      Do one pass of the multigrid algorithm.
-
-      Arguments:
-      b         -- Right-hand side of the system we want to solve
-      x0        -- An estimate of the solution. Might be anything
-      level     -- The level (depth) at which we are within the multiple grids. 0 is the coarsest grid
-      gamma     -- (optional) How many passes to do at the next grid level
-      """
-
-      if level < 0: level = self.max_level
-      level_work = 0.0
-
-      if verbose:
-         print(f'MG level {level}')
-
-      x = x0  # Initial guess can be None
-
-      lvl_param = self.levels[level]
-      A         = lvl_param.matrix_operator
-      smoothe   = lvl_param.smoothe
-      restrict  = lvl_param.restrict
-      prolong   = lvl_param.prolong
-      dt        = numpy.ravel(lvl_param.pseudo_dt)
-
-      # Pre smoothing
-      # x = smoothe(A, b, x0, dt, self.num_pre_smoothe, first_zero=in_first_zero)
-      for _ in range(self.num_pre_smoothe):
-         x = smoothe(x, b)
-
-      # Avoid having "None" in the solution from now on
-      if x is None:
-         x = numpy.zeros_like(b)
-
-      # level_work += lvl_param.smoother_work_unit * self.num_pre_smoothe * lvl_param.work_ratio
-
-      if level > coarsest_level:                      # Go down a level and solve that
-         residual = numpy.ravel(restrict(b - A(x)))   # Compute the (restricted) residual of the current grid level system
-         v = numpy.zeros_like(residual)               # A guess of the next solution (0 is pretty good, that's what we're aiming for)
-         first_zero = True
-         for _ in range(gamma):
-            v = self.iterate(residual, v, self.next_level(level), coarsest_level=coarsest_level, gamma=gamma)  # MG pass on next lower level
-            first_zero = False
-            # level_work += work
-         x = x + numpy.ravel(prolong(v))              # Correction
-      else:
-         # Just directly solve the problem
-         # That's no very good, we should not use FGMRES to precondition FGMRES...
-         if self.use_solver:
-            x, _, num_iter, _, _ = fgmres(A, b, x0=x, tol=1e-5)
-            # level_work += num_iter * lvl_param.work_ratio
-      
-      # Post smoothing
-      # x = smoothe(A, b, x, dt, self.num_post_smoothe)
-      for _ in range(self.num_post_smoothe):
-         x = smoothe(x, b)
-      # level_work += self.num_post_smoothe * lvl_param.smoother_work_unit * lvl_param.work_ratio
-
-      return x #, level_work
-
-   def solve(self, b, x0=None, field=None, dt=None, coarsest_level=1, tolerance=1e-7, gamma=1, max_num_it=100, verbose=False):
-      """
-      Solve the system defined by [self] using the multigrid method.
-
-      Mandatory arguments:
-      b         -- The right-hand side of the linear system to solve.
-
-      Optional arguments:
-      x0         -- Initial guess for the system solution
-      field      -- Current solution vector (before time-stepping). If present, we compute the
-                  matrix operators to be used at each grid level
-      dt         -- The time step size (in seconds). *Must* be included if [field] is present
-      tolerance  -- Size of the residual below which we consider the system solved
-      gamma      -- Number of solves at each grid level. You might want to keep it at 1 (the default)
-      max_num_it -- Max number of iterations to do. If we reach it, we return no matter what
-                  the residual is
-
-      Returns:
-      1. The solution
-      2. The latest computed residual
-      3. Number of iterations performed
-      4. Convergence status flag (0 if converge, -1 if not)
-      5. List of residuals at every iteration
-      """
-      t_start = time()
-      total_work = 0.0
-
-      norm_b = global_norm(b)
-      tol_relative = tolerance * norm_b
-
-      norm_r = norm_b
-
-      # Early return if rhs is zero
-      if norm_b < 1e-15:
-         return numpy.zeros_like(b), 0.0, 0, 0, [(0.0, time() - t_start, 0)]
-
-      # Init system for this time step, if not done already
-      if field is not None:
-         if dt is None: dt = 1.0
-         self.init_time_step(field, dt)
-
-      residuals = [(norm_r / norm_b, time() - t_start, 0)]
-
-      x = x0  # Initial guess (can be None)
-
-      level     = self.max_level
-      A         = self.levels[level].matrix_operator
-      num_it    = 0
-      for it in range(max_num_it):
-         # print(f'Calling iterate, b = \n{b.reshape(self.levels[level].shape)[:5]}')
-
-         x, work = self.iterate(b, x, level, coarsest_level=coarsest_level, gamma=gamma, verbose=verbose)
-         first_zero = False
-         num_it += 1
-         total_work += work
-
-         # Check tolerance exit condition
-         if it < max_num_it - 1:
-            residual = b - A(x)
-            total_work += 1.0
-            norm_r = global_norm(residual)
-            # print(f'norm_r/b = {norm_r/norm_b:.2e}')
-            residuals.append((norm_r / norm_b, time() - t_start, total_work))
-            if norm_r < tol_relative:
-               return x, norm_r / norm_b, num_it, 0, residuals
-            elif norm_r > 2.0 * norm_b:
-               return x, norm_r / norm_b, num_it, -1, residuals
-         else:
-            residuals.append((0.0, time() - t_start, total_work))
-
-      flag = 0
-      if num_it >= max_num_it: flag = -1
-      return x, norm_r / norm_b, num_it, flag, residuals
-=======
-from kiops import kiops
-
-import linsol
-
-from copy import deepcopy
-from matvec import matvec_rat
-from metric import Metric
-from cubed_sphere import cubed_sphere
-from matrices import DFR_operators, remesh_operator
-from rhs_sw import rhs_sw
-
-class Multigrid:
-   def __init__(self, param, ptopo, num_levels, rhs_handle, increment=1):
-
-      self.max_level = num_levels
-
-      self.rhs = rhs_handle
-
-      self.increment = increment
-
-      self.params = {}
-      self.geoms = {}
-      self.metric = {}
-      self.mtrx = {}
-      self.restrict = {}
-      self.restrict_solpt = {}
-      self.restrict_correction = {}
-      self.prolong = {}
-      self.prolong_solpt = {}
-      self.prolong_correction = {}
-
-      self.ptopo = ptopo
-
-      print('\nMultigrid meshes:')
-
-      for level in range(self.max_level, 0, -increment):
-         self.params[level] = deepcopy(param)
-         self.params[level].nbsolpts = level
-
-         self.geoms[level] = cubed_sphere(self.params[level].nb_elements_horizontal, self.params[level].nb_elements_vertical, self.params[level].nbsolpts, self.params[level].λ0, self.params[level].ϕ0, self.params[level].α0, self.params[level].ztop, ptopo, self.params[level])
-
-         self.mtrx[level] = DFR_operators(self.geoms[level], self.params[level].filter_apply, self.params[level].filter_order, self.params[level].filter_cutoff)
-
-         self.metric[level] = Metric(self.geoms[level])
-
-      for level in range(self.max_level, 0, -increment):
-         if level > 1:
-            self.restrict[level] = remesh_operator(self.geoms[level].solutionPoints, self.geoms[level - increment].solutionPoints)
-
-
-         if level < self.max_level:
-            self.prolong[level] = remesh_operator(self.geoms[level].solutionPoints, self.geoms[level + increment].solutionPoints)
-
-
-   def prepare(self, dt, Q):
-
-      self.A = {}
-      self.dt = dt
-
-      rhs_handle = {}
-      Q_restricted = {}
-
-      ni, nj = self.geoms[self.max_level].X.shape
-      Q_restricted[self.max_level] = numpy.reshape(Q, (3, ni, nj))
-
-      nb_dims = 2
-      level = self.max_level
-
-      self.A[self.max_level] = {}
-
-      for level in range(self.max_level, 0, -self.increment):
-
-         rhs_handle[level] = functools.partial(rhs_sw, geom=self.geoms[level], mtrx=self.mtrx[level], metric=self.metric[level], topo=None, ptopo=self.ptopo, nbsolpts=self.params[level].nbsolpts, nb_elements_hori=self.params[level].nb_elements_horizontal)
-
-         n = Q_restricted[level].flatten().shape[0]
-
-         self.A[level] = scipy.sparse.linalg.LinearOperator((n,n), matvec=functools.partial(matvec_rat, dt=dt, Q=Q_restricted[level], rhs=rhs_handle[level](Q_restricted[level]), rhs_handle=rhs_handle[level]))
-
-         if level-1 > 0:
-            ni, nj = self.geoms[level - self.increment].X.shape  # TODO : éviter les reshape
-            Q_restricted[level - self.increment] = numpy.reshape(self.restriction(Q_restricted[level].flatten(), level - self.increment), (3, ni, nj)) # TODO : éviter les flatten et reshape
-
-
-   def __call__(self, b):
-      return self.solve(b, x0=None, nb_presmooth=1, nb_postmooth=1, level=self.max_level, w_cycle=1, coarsest_level=1, verbose=False)
-
-   def solve(self, b, x0=None, level=None, nb_presmooth=1, nb_postmooth=1, w_cycle=1, coarsest_level=1, verbose=False):
-
-      if level is None:
-         level = self.max_level
-      elif level == coarsest_level:
-         nb_presmooth += nb_postmooth
-
-      if x0 is None:
-         x0 = numpy.zeros_like(b)
-
-      if verbose:
-         print('Residual at level', level, ':', linsol.global_norm(b.flatten() - (self.A[level](x0.flatten()))) )
-
-      x = x0
-
-      for step in range(nb_presmooth):
-         x = self.smoothing(self.A[level], b, x, self.dt, level)
-         if verbose: print('   Presmooth : ', linsol.global_norm(b.flatten() - (self.A[level](x.flatten()))) )
-
-      if level > coarsest_level:
-
-         residual = self.restriction((self.A[level](x)).flatten() - b, level - self.increment)
-
-         correction = numpy.zeros_like(residual)
-         for j in range(w_cycle):
-            correction = self.solve(residual, correction, level - self.increment, nb_presmooth, nb_postmooth, w_cycle, coarsest_level, verbose)
-
-         if verbose: print('Back to level', level)
-
-         x -= self.prolongation(correction, level)
-         if verbose: print('   Correction : ', linsol.global_norm(b.flatten() - (self.A[level](x.flatten()))) )
-
-         for step in range(nb_postmooth):
-            x = self.smoothing(self.A[level], b, x, self.dt, level)
-            if verbose: print('   Postsmooth : ', linsol.global_norm(b.flatten() - (self.A[level](x.flatten()))) )
-
-      if verbose: print('retour', level, ' : ', linsol.global_norm(b.flatten() - (self.A[level](x.flatten()))) )
-
-      if verbose is True and level == self.max_level:
-         print('End multigrid')
-         print(' ')
-      return x
-
-
-   def restriction(self, Q, target_level):
-      nb_equations = 3
-      level = target_level + self.increment
-
-      ni, nj = self.geoms[level].X.shape
-      Q_reshaped = numpy.reshape(Q, (nb_equations, ni, nj))
-
-      ni_restricted, nj_restricted = self.geoms[target_level].X.shape
-      Q_restricted = numpy.zeros((nb_equations, ni_restricted, nj_restricted))
-
-      Q_interim = numpy.zeros((nb_equations, ni_restricted, nj))
-
-      for elem in range(self.params[level].nb_elements_horizontal):
-         epais = elem * self.params[level].nbsolpts + numpy.arange(self.params[level].nbsolpts)
-         epais_target = elem * self.params[target_level].nbsolpts + numpy.arange(self.params[target_level].nbsolpts)
-         Q_interim[:,epais_target,:] = self.restrict[level] @ Q_reshaped[:,epais,:]
-
-      for elem in range(self.params[level].nb_elements_horizontal):
-         epais = elem * self.params[level].nbsolpts + numpy.arange(self.params[level].nbsolpts)
-         epais_target = elem * self.params[target_level].nbsolpts + numpy.arange(self.params[target_level].nbsolpts)
-         Q_restricted[:,:,epais_target] = Q_interim[:,:,epais] @ self.restrict[level].T
-
-      return Q_restricted.flatten()
-
-   def prolongation(self, Q, target_level):
-      nb_equations = 3
-      level = target_level - self.increment
-
-      ni, nj = self.geoms[level].X.shape
-      Q_reshaped = numpy.reshape(Q, (nb_equations, ni, nj))
-
-      nk_prolongated, ni_prolongated = self.geoms[target_level].X.shape
-      Q_prolongated = numpy.zeros((nb_equations, nk_prolongated, ni_prolongated))
-
-      Q_interim = numpy.zeros((nb_equations, nk_prolongated, ni))
-
-      for elem in range(self.params[level].nb_elements_horizontal):
-         epais = elem * self.params[level].nbsolpts + numpy.arange(self.params[level].nbsolpts)
-         epais_target = elem * self.params[target_level].nbsolpts + numpy.arange(self.params[target_level].nbsolpts)
-         Q_interim[:,epais_target,:] = self.prolong[level] @ Q_reshaped[:,epais,:]
-
-      for elem in range(self.params[level].nb_elements_horizontal):
-         epais = elem * self.params[level].nbsolpts + numpy.arange(self.params[level].nbsolpts)
-         epais_target = elem * self.params[target_level].nbsolpts + numpy.arange(self.params[target_level].nbsolpts)
-         Q_prolongated[:,:,epais_target] = Q_interim[:,:,epais] @ self.prolong[level].T
-
-      return Q_prolongated.flatten()
-
-   def smoothing(self, A, b, x, dt, level):
-
-      def residual(t, xx):
-         return (b - A(xx))/dt
-
-      n = x.size
-      vec = numpy.zeros((2, n))
-
-      exp_dt = 1.1*dt   # TODO : wild guess
-
-      J = scipy.sparse.linalg.LinearOperator((n,n), matvec=lambda v: -A(v)*exp_dt/dt)
-
-      R = residual(0, x)
-      vec[1,:] = R.flatten()
-
-      phiv, stats = kiops([1], J, vec, tol=1e-6, m_init=10, mmin=10, mmax=64, task1=False)
-
-#      print('norm phiv', linsol.global_norm(phiv.flatten()))
-#      print(f'KIOPS converged at iteration {stats[2]} (using {stats[0]} internal substeps)'
-#               f' to a solution with local error {stats[4]:.2e}')
-      return x + phiv.flatten() * exp_dt
->>>>>>> fb5ee5e5
+   return x