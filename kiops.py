--- conflicted
+++ resolved
@@ -2,11 +2,8 @@
 import numpy
 import scipy.linalg
 
-<<<<<<< HEAD
 from gef_mpi import GLOBAL_COMM, MPI
 
-=======
->>>>>>> 808a9d2a
 """
    kiops(tstops, A, u; kwargs...) -> (w, stats)
 
@@ -156,58 +153,19 @@
          V[j, n:n+p-1] = V[j-1, n+1:n+p]
          V[j, -1     ] = 0.0
 
-<<<<<<< HEAD
-         #2. compute terms needed for R and T
-         temp = V[0:j+1, 0:n].dot(numpy.transpose(V[j-1:j+1, 0:n]))
-         global_temp_vec = GLOBAL_COMM().allreduce(temp)
-         global_temp_vec += V[0:j+1, n:n+p].dot(numpy.transpose(V[j-1:j+1, n:n+p]))
-
-         #3. set values for Hessenberg matrix H
-         H[0:j, j-1] = global_temp_vec[0:j,1]
-
-         #4. Procection of 2-step Gauss-Sidel to the orthogonal complement
-         # Note: this is done in two steps. (1) matvec and (2) a lower
-         # triangular solve
-         # 4a. here we set the values for matrix M, Minv, N
-         if (j > 1):
-           M[j-1, 0:j-1]    =  global_temp_vec[0:j-1,0]
-           N[0:j-1, j-1]    = -global_temp_vec[0:j-1,0]
-           Minv[j-1, 0:j-1] = -Minv[0:j-1, 0:j-1].dot(global_temp_vec[0:j-1,0])
-
-         #4b. part 1: the mat-vec
-         temp_rhs = numpy.eye(j) + numpy.matmul(N[0:j, 0:j], Minv[0:j,0:j])
-         temp_rhs = temp_rhs.dot(global_temp_vec[0:j,1])
-
-         #4c. part 2: the lower triangular solve
-         sol = scipy.linalg.solve_triangular(M[0:j, 0:j], temp_rhs, unit_diagonal=True)
-
-         #5. Orthogonalize
-         V[j, :] -= sol.dot(V[0:j, :])
-
-         #7. compute norm estimate
-         sum_sqrd = sum(global_temp_vec[0:j,1]**2)
-         if (global_temp_vec[-1,1] < sum_sqrd):
-           #use communication to compute norm estimate
-           reg_comm += 1
-           local_sum = V[j, 0:n] @ V[j, 0:n]
-           curr_nrm = numpy.sqrt(GLOBAL_COMM().allreduce(local_sum) + V[j,n:n+p] @ V[j, n:n+p])
-         else:
-           curr_nrm = numpy.sqrt(global_temp_vec[-1,1] - sum_sqrd)
-=======
          # Classical Gram-Schmidt
          ilow = max(0, j - iop)
 
          local_sum = V[ilow:j, 0:n] @ V[j, 0:n]
          global_sum = numpy.empty_like(local_sum)
-         mpi4py.MPI.COMM_WORLD.Allreduce([local_sum, mpi4py.MPI.DOUBLE], [global_sum, mpi4py.MPI.DOUBLE])
+         GLOBAL_COMM().Allreduce([local_sum, MPI.DOUBLE], [global_sum, MPI.DOUBLE])
          H[ilow:j, j-1] = global_sum + V[ilow:j, n:n+p] @ V[j, n:n+p]
 
          V[j, :] = V[j, :] - V[ilow:j,:].T @ H[ilow:j, j-1]
 
          local_sum = V[j, 0:n] @ V[j, 0:n]
-         mpi4py.MPI.COMM_WORLD.Allreduce([local_sum, mpi4py.MPI.DOUBLE], [global_sum_nrm, mpi4py.MPI.DOUBLE])
+         GLOBAL_COMM().Allreduce([local_sum, MPI.DOUBLE], [global_sum_nrm, MPI.DOUBLE])
          nrm = numpy.sqrt( global_sum_nrm + V[j, n:n+p] @ V[j, n:n+p] )
->>>>>>> 808a9d2a
 
          # Happy breakdown
          if nrm < tol:
