from mpi4py import MPI
from numpy import ndarray
from typing import Optional

from init.initialize import Topo
from common.definitions import idx_h, idx_hu1, idx_hu2, gravity
from common.process_topology import ProcessTopology
<<<<<<< HEAD
from geometry import CubedSphere2D

def rhs_sw (Q: numpy.ndarray, geom: CubedSphere2D, mtrx, metric, topo, ptopo: ProcessTopology, nbsolpts: int, nb_elements_hori: int):

   rank = MPI.COMM_WORLD.rank

   nb_equations = Q.shape[0]

   itf_shape = (nb_equations, nb_elements_hori * (nb_elements_hori+2), 2 * nbsolpts)

   Q_new = Q

   # Unpack dynamical variables
   Q_new_unpacked = Q_new.copy()
   if topo is not None: Q_new_unpacked[idx_h] += topo.hsurf

   # Interpolate to the element interface
   var_itf_i_new = numpy.zeros(itf_shape, dtype=Q.dtype)
   vi = var_itf_i_new.reshape((nb_equations, nb_elements_hori, nb_elements_hori+2, nbsolpts * 2))
   vi[:, :, 1:-1, :] = (Q_new_unpacked @ mtrx.extrap_x).reshape((nb_equations, nb_elements_hori, nb_elements_hori, nbsolpts * 2))

   var_itf_j_new = numpy.zeros(itf_shape, dtype=Q.dtype)
   vj = var_itf_j_new.reshape((nb_equations, nb_elements_hori+2, nb_elements_hori, nbsolpts * 2))
   vj[:, 1:-1, :, :] = (Q_new_unpacked @ mtrx.extrap_y).reshape((nb_equations, nb_elements_hori, nb_elements_hori, nbsolpts * 2))

   Q_new_unpacked[idx_hu1] /= Q_new[idx_h]
   Q_new_unpacked[idx_hu2] /= Q_new[idx_h]

   u1_new = Q_new_unpacked[idx_hu1]
   u2_new = Q_new_unpacked[idx_hu2]

   # Initiate transfers
   vj_tmp = var_itf_j_new.reshape((nb_equations, nb_elements_hori+2, nb_elements_hori, 2, nbsolpts))
   vi_tmp = var_itf_i_new.reshape((nb_equations, nb_elements_hori, nb_elements_hori+2, 2, nbsolpts))
   request_u_new = ptopo.start_exchange_vectors(
      (numpy.ravel(vj_tmp[idx_hu1,  1,  :, 0, :]), numpy.ravel(vj_tmp[idx_hu2,  1,  :, 0, :])), # South boundary
      (numpy.ravel(vj_tmp[idx_hu1, -2,  :, 1, :]), numpy.ravel(vj_tmp[idx_hu2, -2,  :, 1, :])), # North boundary
      (numpy.ravel(vi_tmp[idx_hu1,  :,  1, 0, :]), numpy.ravel(vi_tmp[idx_hu2,  :,  1, 0, :])), # West boundary
      (numpy.ravel(vi_tmp[idx_hu1,  :, -2, 1, :]), numpy.ravel(vi_tmp[idx_hu2,  :, -2, 1, :])), # East boundary
      geom.boundary_sn, geom.boundary_we
   )
   request_h_new = ptopo.start_exchange_scalars(
      numpy.ravel(vj_tmp[idx_h, 1, :, 0, :]), numpy.ravel(vj_tmp[idx_h, -2, :, 1, :]),
      numpy.ravel(vi_tmp[idx_h, :, 1, 0, :]), numpy.ravel(vi_tmp[idx_h, :, -2, 1, :])
   )

   # Compute the fluxes
   flux_x1_new = numpy.empty_like(Q_new)
   flux_x2_new = numpy.empty_like(Q_new)

   flux_x1_new[idx_h] = metric.sqrtG * Q_new[idx_hu1]
   flux_x2_new[idx_h] = metric.sqrtG * Q_new[idx_hu2]

   hsquared = Q_new[idx_h]**2
   flux_x1_new[idx_hu1] = metric.sqrtG * ( Q_new[idx_hu1] * u1_new + 0.5 * gravity * metric.H_contra_11 * hsquared )
   flux_x2_new[idx_hu1] = metric.sqrtG * ( Q_new[idx_hu1] * u2_new + 0.5 * gravity * metric.H_contra_12 * hsquared )

   flux_x1_new[idx_hu2] = metric.sqrtG * ( Q_new[idx_hu2] * u1_new + 0.5 * gravity * metric.H_contra_21 * hsquared )
   flux_x2_new[idx_hu2] = metric.sqrtG * ( Q_new[idx_hu2] * u2_new + 0.5 * gravity * metric.H_contra_22 * hsquared )

   # Interior contribution to the derivatives, corrections for the boundaries will be added later
   df1_dx1_new = flux_x1_new @ mtrx.derivative_x
   df2_dx2_new = flux_x2_new @ mtrx.derivative_y

   # Finish transfers

   # TODO make this simpler
   (s1, s2), (n1, n2), (w1, w2), (e1, e2) = request_u_new.wait()
   vj_tmp[idx_hu1,  0,  :, 1, :] = s1.reshape(nb_elements_hori, nbsolpts)
   vj_tmp[idx_hu2,  0,  :, 1, :] = s2.reshape(nb_elements_hori, nbsolpts)
   vj_tmp[idx_hu1, -1,  :, 0, :] = n1.reshape(nb_elements_hori, nbsolpts)
   vj_tmp[idx_hu2, -1,  :, 0, :] = n2.reshape(nb_elements_hori, nbsolpts)
   vi_tmp[idx_hu1,  :,  0, 1, :] = w1.reshape(nb_elements_hori, nbsolpts)
   vi_tmp[idx_hu2,  :,  0, 1, :] = w2.reshape(nb_elements_hori, nbsolpts)
   vi_tmp[idx_hu1,  :, -1, 0, :] = e1.reshape(nb_elements_hori, nbsolpts)
   vi_tmp[idx_hu2,  :, -1, 0, :] = e2.reshape(nb_elements_hori, nbsolpts)

   s, n, w, e = request_h_new.wait()
   vj_tmp[idx_h, 0, :, 1, :]  = s.reshape(nb_elements_hori, nbsolpts)
   vj_tmp[idx_h, -1, :, 0, :] = n.reshape(nb_elements_hori, nbsolpts)
   vi_tmp[idx_h, :, 0, 1, :]  = w.reshape(nb_elements_hori, nbsolpts)
   vi_tmp[idx_h, :, -1, 0, :] = e.reshape(nb_elements_hori, nbsolpts)

   # Substract topo after extrapolation
   if topo is not None:
      var_itf_i_new[idx_h] -= topo.hsurf_itf_i
      var_itf_j_new[idx_h] -= topo.hsurf_itf_j

   # West and east are defined relative to the elements, *not* to the interface itself.
   # Therefore, a certain interface will be the western interface of its eastern element and vice-versa
   #
   #   western-elem   itf  eastern-elem
   #   ________________|_____________________|
   #                   |
   #   west .  east -->|<-- west  .  east -->
   #                   |
   west = numpy.s_[..., 1:,  :nbsolpts]
   east = numpy.s_[..., :-1, nbsolpts:]
   south = numpy.s_[..., nb_elements_hori:,  :nbsolpts]
   north = numpy.s_[..., :-nb_elements_hori, nbsolpts:]

   a = numpy.sqrt(gravity * var_itf_i_new[idx_h] * metric.H_contra_11_itf_i)
   tmp = var_itf_i_new[idx_h] * a
   m = numpy.where(tmp != 0.0, var_itf_i_new[idx_hu1] / tmp, 0.0)

   big_M = 0.25 * ((m[east] + 1.)**2 - (m[west] - 1.)**2)

   flux_x1_itf_new = numpy.zeros_like(var_itf_i_new)
   # ------ Advection part
   flux_x1_itf_new[east] = metric.sqrtG_itf_i[east] * (
                                          numpy.maximum(0., big_M) * a[east] * var_itf_i_new[east] +
                                          numpy.minimum(0., big_M) * a[west] * var_itf_i_new[west] )
   # ------ Pressure part
   p11 = metric.sqrtG_itf_i * (0.5 * gravity) * metric.H_contra_11_itf_i * var_itf_i_new[idx_h]**2
   p21 = metric.sqrtG_itf_i * (0.5 * gravity) * metric.H_contra_21_itf_i * var_itf_i_new[idx_h]**2
   flux_x1_itf_new[idx_hu1][east] += 0.5 * ( (1. + m[east]) * p11[east] + (1. - m[west]) * p11[west] )
   flux_x1_itf_new[idx_hu2][east] += 0.5 * ( (1. + m[east]) * p21[east] + (1. - m[west]) * p21[west] )


   # ------ Copy to west interface of eastern element
   flux_x1_itf_new[west] = flux_x1_itf_new[east]

   # Common AUSM fluxes
   a = numpy.sqrt(gravity * var_itf_j_new[idx_h] * metric.H_contra_22_itf_j)
   m = var_itf_j_new[idx_hu2] / (var_itf_j_new[idx_h] * a)
   m[numpy.where(numpy.isnan(m))] = 0.0
   big_M = 0.25 * ((m[north] + 1.)**2 - (m[south] - 1.)**2)

   flux_x2_itf_new = numpy.zeros_like(var_itf_j_new)
   # ------ Advection part
   flux_x2_itf_new[north] = metric.sqrtG_itf_j[north] * (
                              numpy.maximum(0., big_M) * a[north] * var_itf_j_new[north] +
                              numpy.minimum(0., big_M) * a[south] * var_itf_j_new[south] )
   # ------ Pressure part
   p12 = metric.sqrtG_itf_j * (0.5 * gravity) * metric.H_contra_12_itf_j * var_itf_j_new[idx_h]**2
   p22 = metric.sqrtG_itf_j * (0.5 * gravity) * metric.H_contra_22_itf_j * var_itf_j_new[idx_h]**2
   flux_x2_itf_new[idx_hu1][north] += 0.5 * ( (1. + m[north]) * p12[north] + (1. - m[south]) * p12[south] )
   flux_x2_itf_new[idx_hu2][north] += 0.5 * ( (1. + m[north]) * p22[north] + (1. - m[south]) * p22[south] )
   # ------ Copy to south interface of northern element
   flux_x2_itf_new[south] = flux_x2_itf_new[north]

   # Compute the derivatives
   df1_dx1_new[...] += geom.middle_itf_i(flux_x1_itf_new) @ mtrx.correction_WE
   df2_dx2_new[...] += geom.middle_itf_j(flux_x2_itf_new) @ mtrx.correction_SN

   if topo is None:
      topo_dzdx1_new = numpy.zeros_like(metric.H_contra_11)
      topo_dzdx2_new = numpy.zeros_like(metric.H_contra_11)

   else:
      topo_dzdx1_new = topo.dzdx1
      topo_dzdx2_new = topo.dzdx2

   # Add coriolis, metric and terms due to varying bottom topography
   # Note: christoffel_1_22 and metric.christoffel_2_11 are zero
   forcing_new = numpy.zeros_like(Q_new)
   forcing_new[idx_hu1] = 2.0 * ( metric.christoffel_1_01 * Q_new[idx_hu1] + metric.christoffel_1_02 * Q_new[idx_hu2]) \
         + metric.christoffel_1_11 * Q_new[idx_hu1] * u1_new + 2.0 * metric.christoffel_1_12 * Q_new[idx_hu1] * u2_new \
         + gravity * Q_new[idx_h] * ( metric.H_contra_11 * topo_dzdx1_new + metric.H_contra_12 * topo_dzdx2_new)
   forcing_new[idx_hu2] = 2.0 * (metric.christoffel_2_01 * Q_new[idx_hu1] + metric.christoffel_2_02 * Q_new[idx_hu2]) \
         + 2.0 * metric.christoffel_2_12 * Q_new[idx_hu1] * u2_new + metric.christoffel_2_22 * Q_new[idx_hu2] * u2_new \
         + gravity * Q_new[idx_h] * ( metric.H_contra_21 * topo_dzdx1_new + metric.H_contra_22 * topo_dzdx2_new)

   # Assemble the right-hand sides
   rhs_new = metric.inv_sqrtG * (-df1_dx1_new - df2_dx2_new) - forcing_new

   return rhs_new
=======
from common.device import Device, default_device
from geometry import CubedSphere, DFROperators, Metric3DTopo
from rhs.rhs import RHS

class RhsShallowWater(RHS):

   def __init__(self,
                shape: tuple[int, ...],
                geom: CubedSphere,
                mtrx: DFROperators,
                metric: Metric3DTopo,
                topo: Optional[Topo],
                ptopo: Optional[ProcessTopology],
                nbsolpts: int,
                nb_elements_hori: int,
                device: Device = default_device):
      super().__init__(shape, geom, mtrx, metric, topo, ptopo, nbsolpts, nb_elements_hori, device)

   def __compute_rhs__(self,
                       Q: ndarray,
                       geom: CubedSphere,
                       mtrx: DFROperators,
                       metric: Metric3DTopo,
                       topo: Optional[Topo],
                       ptopo: Optional[ProcessTopology],
                       nbsolpts: int,
                       nb_elements_hori: int,
                       device: Device = default_device) -> ndarray:
      rank = MPI.COMM_WORLD.rank

      xp = device.xp

      type_vec = Q.dtype
      nb_equations = Q.shape[0]
      nb_interfaces_hori = nb_elements_hori + 1

      df1_dx1, df2_dx2, flux_x1, flux_x2 = [xp.empty_like(Q, dtype=type_vec) for _ in range(4)]

      flux_x1_itf_i = xp.zeros((nb_equations, nb_elements_hori+2, nbsolpts*nb_elements_hori, 2), dtype=type_vec)
      flux_x2_itf_j, var_itf_i, var_itf_j= [xp.zeros((nb_equations, nb_elements_hori+2, 2, nbsolpts*nb_elements_hori), dtype=type_vec) for _ in range(3)]

      forcing = xp.zeros_like(Q, dtype=type_vec)

      itf_shape = (nb_equations, nb_elements_hori * (nb_elements_hori+2), 2 * nbsolpts)
      def to_new_itf_i(a):
         if a.ndim == 4:
            tmp_shape = (nb_equations, nb_elements_hori+2, 2, nb_elements_hori, nbsolpts)
            new_shape = itf_shape
            return a.reshape(tmp_shape).transpose(0, 3, 1, 2, 4).reshape(new_shape)
         elif a.ndim == 3:
            tmp_shape = (nb_elements_hori+2, 2, nb_elements_hori, nbsolpts)
            new_shape = itf_shape[1:]
            return a.reshape(tmp_shape).transpose(2, 0, 1, 3).reshape(new_shape)

         raise ValueError


      def to_new_itf_if(a):
         tmp_shape = (nb_equations, nb_elements_hori+2, nb_elements_hori, nbsolpts, 2)
         new_shape = itf_shape
         return a.reshape(tmp_shape).transpose(0, 2, 1, 4, 3).reshape(new_shape)

      def to_new_itf_j(a):
         if a.ndim == 4:
            tmp_shape = (nb_equations, nb_elements_hori+2, 2, nb_elements_hori, nbsolpts)
            new_shape = itf_shape
            return a.reshape(tmp_shape).transpose(0, 1, 3, 2, 4).reshape(new_shape)
         elif a.ndim == 3:
            tmp_shape = (nb_elements_hori+2, 2, nb_elements_hori, nbsolpts)
            new_shape = itf_shape[1:]
            return a.reshape(tmp_shape).transpose(0, 2, 1, 3).reshape(new_shape)
         raise ValueError

      def middle_itf_i(a):
         tmp_shape = (nb_equations, nb_elements_hori, nb_elements_hori + 2, nbsolpts * 2)
         new_shape = (nb_equations, nb_elements_hori * nb_elements_hori, nbsolpts * 2)
         return a.reshape(tmp_shape)[:, :, 1:-1, :].reshape(new_shape)

      def middle_itf_j(a):
         tmp_shape = (nb_equations, nb_elements_hori + 2, nb_elements_hori, nbsolpts * 2)
         new_shape = (nb_equations, nb_elements_hori * nb_elements_hori, nbsolpts * 2)
         return a.reshape(tmp_shape)[:, 1:-1, :, :].reshape(new_shape)

      Q_new = geom._to_new(Q)

      # if MPI.COMM_WORLD.rank == 0:
      #    print(f'old Q = \n{Q}')
      #    print(f'new Q = \n{Q_new}')

      # Offset due to the halo
      offset = 1

      # Unpack dynamical variables
      HH = Q[idx_h] if topo is None else Q[idx_h] + topo.hsurf
      u1 = Q[idx_hu1] / Q[idx_h]
      u2 = Q[idx_hu2] / Q[idx_h]

      Q_new_unpacked = Q_new.copy()
      if topo is not None: Q_new_unpacked[idx_h] += geom._to_new(topo.hsurf)

      var_itf_i_new = xp.zeros(itf_shape, dtype=Q.dtype)
      vi = var_itf_i_new.reshape((nb_equations, nb_elements_hori, nb_elements_hori+2, nbsolpts * 2))
      vi[:, :, 1:-1, :] = (Q_new_unpacked @ mtrx.extrap_x).reshape((nb_equations, nb_elements_hori, nb_elements_hori, nbsolpts * 2))

      var_itf_j_new = xp.zeros(itf_shape, dtype=Q.dtype)
      vj = var_itf_j_new.reshape((nb_equations, nb_elements_hori+2, nb_elements_hori, nbsolpts * 2))
      vj[:, 1:-1, :, :] = (Q_new_unpacked @ mtrx.extrap_y).reshape((nb_equations, nb_elements_hori, nb_elements_hori, nbsolpts * 2))

      Q_new_unpacked[idx_hu1] /= Q_new[idx_h]
      Q_new_unpacked[idx_hu2] /= Q_new[idx_h]

      u1_new = Q_new_unpacked[idx_hu1]
      u2_new = Q_new_unpacked[idx_hu2]

      # Interpolate to the element interface
      for elem in range(nb_elements_hori):
         epais = elem * nbsolpts + xp.arange(nbsolpts)
         pos   = elem + offset

         # --- Direction x1

         var_itf_i[idx_h, pos, 0, :] = HH[:, epais] @ mtrx.extrap_west
         var_itf_i[idx_h, pos, 1, :] = HH[:, epais] @ mtrx.extrap_east

         var_itf_i[1:, pos, 0, :] = Q[1:, :, epais] @ mtrx.extrap_west
         var_itf_i[1:, pos, 1, :] = Q[1:, :, epais] @ mtrx.extrap_east

         # --- Direction x2
         var_itf_j[idx_h, pos, 0, :] = mtrx.extrap_south @ HH[epais, :]
         var_itf_j[idx_h, pos, 1, :] = mtrx.extrap_north @ HH[epais, :]

         var_itf_j[1:, pos, 0, :] = mtrx.extrap_south @ Q[1:, epais, :]
         var_itf_j[1:, pos, 1, :] = mtrx.extrap_north @ Q[1:, epais, :]


      # if rank == 0:
      #    print(f'Old itf i: \n{var_itf_i[0]}')
      #    print(f'Old itf with new shape: \n{to_new_itf_i(var_itf_i)[0]}')
      #    print(f'New itf i: \n{var_itf_i_new[0]}')

      #    print(f'Old itf j: \n{var_itf_j[0]}')
      #    print(f'Old itf with new shape: \n{to_new_itf_j(var_itf_j)[0]}')
      #    print(f'New itf j: \n{var_itf_j_new[0]}')

      diff = var_itf_i_new - to_new_itf_i(var_itf_i)
      diff_norm = xp.linalg.norm(diff) / xp.linalg.norm(var_itf_i)
      if diff_norm > 1e-10:
         print(f'{rank} itf i values are different: \n'
               f'{diff}')
         raise ValueError

      diff = var_itf_j_new - to_new_itf_j(var_itf_j)
      diff_norm = xp.linalg.norm(diff) / xp.linalg.norm(var_itf_j)
      if diff_norm > 1e-10:
         print(f'{rank} itf j values are different: \n'
               f'{diff}')
         raise ValueError

      # Initiate transfers
      request_u = ptopo.start_exchange_vectors(
                                 (var_itf_j[idx_hu1,  1, 0], var_itf_j[idx_hu2,  1, 0]), # South boundary
                                 (var_itf_j[idx_hu1, -2, 1], var_itf_j[idx_hu2, -2, 1]), # North boundary
                                 (var_itf_i[idx_hu1,  1, 0], var_itf_i[idx_hu2,  1, 0]), # West boundary
                                 (var_itf_i[idx_hu1, -2, 1], var_itf_i[idx_hu2, -2, 1]), # East boundary
                                 geom.X[0, :], geom.Y[:, 0])  # Coordinates at the boundary
      request_h = ptopo.start_exchange_scalars(
         var_itf_j[idx_h, 1, 0], var_itf_j[idx_h, -2, 1],var_itf_i[idx_h, 1, 0], var_itf_i[idx_h, -2, 1])

      vj_tmp = var_itf_j_new.reshape((nb_equations, nb_elements_hori+2, nb_elements_hori, 2, nbsolpts))
      vi_tmp = var_itf_i_new.reshape((nb_equations, nb_elements_hori, nb_elements_hori+2, 2, nbsolpts))
      request_u_new = ptopo.start_exchange_vectors(
                           (xp.ravel(vj_tmp[idx_hu1,  1,  :, 0, :]), xp.ravel(vj_tmp[idx_hu2,  1,  :, 0, :])), # South boundary
                           (xp.ravel(vj_tmp[idx_hu1, -2,  :, 1, :]), xp.ravel(vj_tmp[idx_hu2, -2,  :, 1, :])), # North boundary
                           (xp.ravel(vi_tmp[idx_hu1,  :,  1, 0, :]), xp.ravel(vi_tmp[idx_hu2,  :,  1, 0, :])), # West boundary
                           (xp.ravel(vi_tmp[idx_hu1,  :, -2, 1, :]), xp.ravel(vi_tmp[idx_hu2,  :, -2, 1, :])), # East boundary
                           geom.boundary_sn, geom.boundary_we
                           )
      request_h_new = ptopo.start_exchange_scalars(
         xp.ravel(vj_tmp[idx_h, 1, :, 0, :]), xp.ravel(vj_tmp[idx_h, -2, :, 1, :]),
         xp.ravel(vi_tmp[idx_h, :, 1, 0, :]), xp.ravel(vi_tmp[idx_h, :, -2, 1, :])
      )

      # Compute the fluxes
      flux_x1[idx_h] = metric.sqrtG * Q[idx_hu1]
      flux_x2[idx_h] = metric.sqrtG * Q[idx_hu2]

      hsquared = Q[idx_h]**2
      flux_x1[idx_hu1] = metric.sqrtG * ( Q[idx_hu1] * u1 + 0.5 * gravity * metric.H_contra_11 * hsquared )
      flux_x2[idx_hu1] = metric.sqrtG * ( Q[idx_hu1] * u2 + 0.5 * gravity * metric.H_contra_12 * hsquared )

      flux_x1[idx_hu2] = metric.sqrtG * ( Q[idx_hu2] * u1 + 0.5 * gravity * metric.H_contra_21 * hsquared )
      flux_x2[idx_hu2] = metric.sqrtG * ( Q[idx_hu2] * u2 + 0.5 * gravity * metric.H_contra_22 * hsquared )


      flux_x1_new = xp.empty_like(Q_new)
      flux_x2_new = xp.empty_like(Q_new)

      flux_x1_new[idx_h] = metric.sqrtG_new * Q_new[idx_hu1]
      flux_x2_new[idx_h] = metric.sqrtG_new * Q_new[idx_hu2]

      hsquared_new = Q_new[idx_h]**2
      flux_x1_new[idx_hu1] = metric.sqrtG_new * ( Q_new[idx_hu1] * u1_new + 0.5 * gravity * metric.H_contra_11_new * hsquared_new )
      flux_x2_new[idx_hu1] = metric.sqrtG_new * ( Q_new[idx_hu1] * u2_new + 0.5 * gravity * metric.H_contra_12_new * hsquared_new )

      flux_x1_new[idx_hu2] = metric.sqrtG_new * ( Q_new[idx_hu2] * u1_new + 0.5 * gravity * metric.H_contra_21_new * hsquared_new )
      flux_x2_new[idx_hu2] = metric.sqrtG_new * ( Q_new[idx_hu2] * u2_new + 0.5 * gravity * metric.H_contra_22_new * hsquared_new )

      # if rank == 0:
      #    print(f' sqrtG diff = \n{metric.sqrtG_new - geom._to_new(metric.sqrtG)}')
      #    print(f'flux x1 old = \n{flux_x1}')
      #    print(f'flux_x1 old with new shape = \n{geom._to_new(flux_x1)}')
      #    print(f'flux x1 new = \n{flux_x1_new}')

      diff = flux_x1_new - geom._to_new(flux_x1)
      diff_norm = xp.linalg.norm(diff) / xp.linalg.norm(flux_x1)
      if diff_norm > 1e-10:
         print(f'{rank} flux x1 values are different: \n'
               f'{diff}')
         raise ValueError
      diff = flux_x2_new - geom._to_new(flux_x2)
      diff_norm = xp.linalg.norm(diff) / xp.linalg.norm(flux_x2)
      if diff_norm > 1e-10:
         print(f'{rank} flux x2 values are different: \n'
               f'{diff}')
         raise ValueError

      # Interior contribution to the derivatives, corrections for the boundaries will be added later
      for elem in range(nb_elements_hori):
         epais = elem * nbsolpts + xp.arange(nbsolpts)

         # --- Direction x1
         df1_dx1[:,:,epais] = flux_x1[:,:,epais] @ mtrx.diff_solpt_tr

         # --- Direction x2
         df2_dx2[:,epais,:] = mtrx.diff_solpt @ flux_x2[:,epais,:]

      df1_dx1_new = flux_x1_new @ mtrx.derivative_x
      df2_dx2_new = flux_x2_new @ mtrx.derivative_y

      diff = df1_dx1_new - geom._to_new(df1_dx1)
      diff_norm = xp.linalg.norm(diff) / xp.linalg.norm(df1_dx1)
      if diff_norm > 1e-10:
         print(f'{rank} df1_dx1 values are different: \n'
               f'{diff}')
         raise ValueError
      diff = df2_dx2_new - geom._to_new(df2_dx2)
      diff_norm = xp.linalg.norm(diff) / xp.linalg.norm(df2_dx2)
      if diff_norm > 1e-10:
         print(f'{rank} df2_dx2 values are different: \n'
               f'{diff}')
         raise ValueError

      # Finish transfers
      (var_itf_j[idx_hu1, 0, 1], var_itf_j[idx_hu2, 0, 1]), (var_itf_j[idx_hu1, -1, 0], var_itf_j[idx_hu2, -1, 0]), \
      (var_itf_i[idx_hu1, 0, 1], var_itf_i[idx_hu2, 0, 1]), (var_itf_i[idx_hu1, -1, 0], var_itf_i[idx_hu2, -1, 0]) = request_u.wait()
      var_itf_j[idx_h, 0, 1], var_itf_j[idx_h, -1, 0], var_itf_i[idx_h, 0, 1], var_itf_i[idx_h, -1, 0] = request_h.wait()

      # TODO make this simpler
      (s1, s2), (n1, n2), (w1, w2), (e1, e2) = request_u_new.wait()
      vj_tmp[idx_hu1,  0,  :, 1, :] = s1.reshape(nb_elements_hori, nbsolpts)
      vj_tmp[idx_hu2,  0,  :, 1, :] = s2.reshape(nb_elements_hori, nbsolpts)
      vj_tmp[idx_hu1, -1,  :, 0, :] = n1.reshape(nb_elements_hori, nbsolpts)
      vj_tmp[idx_hu2, -1,  :, 0, :] = n2.reshape(nb_elements_hori, nbsolpts)
      vi_tmp[idx_hu1,  :,  0, 1, :] = w1.reshape(nb_elements_hori, nbsolpts)
      vi_tmp[idx_hu2,  :,  0, 1, :] = w2.reshape(nb_elements_hori, nbsolpts)
      vi_tmp[idx_hu1,  :, -1, 0, :] = e1.reshape(nb_elements_hori, nbsolpts)
      vi_tmp[idx_hu2,  :, -1, 0, :] = e2.reshape(nb_elements_hori, nbsolpts)

      s, n, w, e = request_h_new.wait()
      vj_tmp[idx_h, 0, :, 1, :]  = s.reshape(nb_elements_hori, nbsolpts)
      vj_tmp[idx_h, -1, :, 0, :] = n.reshape(nb_elements_hori, nbsolpts)
      vi_tmp[idx_h, :, 0, 1, :]  = w.reshape(nb_elements_hori, nbsolpts)
      vi_tmp[idx_h, :, -1, 0, :] = e.reshape(nb_elements_hori, nbsolpts)

      # if rank == 1:
      #    print(f'Old itf i: \n{var_itf_i[0]}')
      #    print(f'Old itf with new shape: \n{to_new_itf_i(var_itf_i)[0]}')
      #    print(f'New itf i: \n{var_itf_i_new[0]}')
      #    print(f'diff = \n{var_itf_i_new[0] - to_new_itf_i(var_itf_i)[0]}')

      #    print(f'received south = {s}')
      #    print(f'Old itf j: \n{var_itf_j[0]}')
      #    print(f'Old itf with new shape: \n{to_new_itf_j(var_itf_j)[0]}')
      #    print(f'New itf j: \n{var_itf_j_new[0]}')
      #    print(f'diff = \n{var_itf_j_new[0] - to_new_itf_j(var_itf_j)[0]}')

      diff = var_itf_i_new - to_new_itf_i(var_itf_i)
      diff_norm = xp.linalg.norm(diff) / xp.linalg.norm(var_itf_i)
      if diff_norm > 1e-10:
         print(f'{rank} itf i values are different: \n'
               f'{diff}')
         raise ValueError

      diff = var_itf_j_new - to_new_itf_j(var_itf_j)
      diff_norm = xp.linalg.norm(diff) / xp.linalg.norm(var_itf_j)
      if diff_norm > 1e-10:
         print(f'{rank} itf j values are different: \n'
               f'{diff}')
         raise ValueError


      # Substract topo after extrapolation
      if topo is not None:
         var_itf_i[idx_h] -= topo.hsurf_itf_i
         var_itf_j[idx_h] -= topo.hsurf_itf_j

         var_itf_i_new[idx_h] -= to_new_itf_i(topo.hsurf_itf_i)
         var_itf_j_new[idx_h] -= to_new_itf_j(topo.hsurf_itf_j)

      # West and east are defined relative to the elements, *not* to the interface itself.
      # Therefore, a certain interface will be the western interface of its eastern element and vice-versa
      #
      #   western-elem   itf  eastern-elem
      #   ________________|_____________________|
      #                   |
      #   west .  east -->|<-- west  .  east -->
      #                   |
      west = xp.s_[..., 1:,  :nbsolpts]
      east = xp.s_[..., :-1, nbsolpts:]
      south = xp.s_[..., nb_elements_hori:,  :nbsolpts]
      north = xp.s_[..., :-nb_elements_hori, nbsolpts:]

      a = xp.sqrt(gravity * var_itf_i_new[idx_h] * metric.H_contra_11_itf_i_new)   
      m = var_itf_i_new[idx_hu1] / (var_itf_i_new[idx_h] * a)
      m[xp.where(xp.isnan(m))] = 0.0
      # if rank == 0:
      #    print(f'm = \n{m}')

      big_M = 0.25 * ((m[east] + 1.)**2 - (m[west] - 1.)**2)

      flux_x1_itf_new = xp.zeros_like(var_itf_i_new)
      # ------ Advection part
      flux_x1_itf_new[east] = metric.sqrtG_itf_i_new[east] * (
                                             xp.maximum(0., big_M) * a[east] * var_itf_i_new[east] +
                                             xp.minimum(0., big_M) * a[west] * var_itf_i_new[west] )
      # ------ Pressure part
      p11 = metric.sqrtG_itf_i_new * (0.5 * gravity) * metric.H_contra_11_itf_i_new * var_itf_i_new[idx_h]**2
      p21 = metric.sqrtG_itf_i_new * (0.5 * gravity) * metric.H_contra_21_itf_i_new * var_itf_i_new[idx_h]**2
      flux_x1_itf_new[idx_hu1, :-1, nbsolpts:] += 0.5 * ( (1. + m[east]) * p11[east] + (1. - m[west]) * p11[west] )
      flux_x1_itf_new[idx_hu2, :-1, nbsolpts:] += 0.5 * ( (1. + m[east]) * p21[east] + (1. - m[west]) * p21[west] )

      # ------ Copy to west interface of eastern element
      flux_x1_itf_new[west] = flux_x1_itf_new[east]

      pam_old = xp.zeros_like(var_itf_i)
      p21_old = xp.zeros_like(var_itf_i)

      # Common AUSM fluxes
      for itf in range(nb_interfaces_hori):

         elem_L = itf
         elem_R = itf + 1

         ################
         # Direction x1 #
         ################

         # Left state
         p11_L = metric.sqrtG_itf_i[itf, :] * 0.5 * gravity * metric.H_contra_11_itf_i[itf, :] * var_itf_i[idx_h, elem_L, 1, :]**2
         p21_L = metric.sqrtG_itf_i[itf, :] * 0.5 * gravity * metric.H_contra_21_itf_i[itf, :] * var_itf_i[idx_h, elem_L, 1, :]**2
         aL = xp.sqrt( gravity * var_itf_i[idx_h, elem_L, 1, :] * metric.H_contra_11_itf_i[itf, :] )
         mL = var_itf_i[idx_hu1, elem_L, 1, :] / (var_itf_i[idx_h, elem_L, 1, :] * aL)

         # Right state
         p11_R = metric.sqrtG_itf_i[itf, :] * 0.5 * gravity * metric.H_contra_11_itf_i[itf, :] * var_itf_i[idx_h, elem_R, 0, :]**2
         p21_R = metric.sqrtG_itf_i[itf, :] * 0.5 * gravity * metric.H_contra_21_itf_i[itf, :] * var_itf_i[idx_h, elem_R, 0, :]**2
         aR = xp.sqrt( gravity * var_itf_i[idx_h, elem_R, 0, :] * metric.H_contra_11_itf_i[itf, :] )
         mR = var_itf_i[idx_hu1, elem_R, 0, :] / (var_itf_i[idx_h, elem_R, 0, :] * aR)

         pam_old[0, elem_L, 1, :] = p11_L
         p21_old[0, elem_L, 1, :] = p21_L
         pam_old[0, elem_R, 0, :] = p11_R
         p21_old[0, elem_R, 0, :] = p21_R

         pam_old[1, elem_L, 1, :] = aL
         pam_old[1, elem_R, 0, :] = aR
         pam_old[2, elem_L, 1, :] = mL
         pam_old[2, elem_R, 0, :] = mR

         M = 0.25 * ( (mL + 1.)**2 - (mR - 1.)**2 )

         # --- Advection part

         flux_x1_itf_i[:, elem_L, :, 1] = metric.sqrtG_itf_i[itf, :] * ( xp.maximum(0., M) * aL * var_itf_i[:, elem_L, 1, :] +  xp.minimum(0., M) * aR * var_itf_i[:, elem_R, 0, :] )

         # --- Pressure part

         flux_x1_itf_i[idx_hu1, elem_L, :, 1] += 0.5 * ( (1. + mL) * p11_L + (1. - mR) * p11_R )
         flux_x1_itf_i[idx_hu2, elem_L, :, 1] += 0.5 * ( (1. + mL) * p21_L + (1. - mR) * p21_R )

         flux_x1_itf_i[:, elem_R, :, 0] = flux_x1_itf_i[:, elem_L, :, 1]


      diff11 = p11 - to_new_itf_i(pam_old)[0]
      diff21 = p21 - to_new_itf_i(p21_old)[0]
      if xp.linalg.norm(diff11) / xp.linalg.norm(p11) > 1e-10 or \
         xp.linalg.norm(diff21) / xp.linalg.norm(p21) > 1e-10:
         print(f'{rank} p11/21 different: \ndiff11 = \n{diff11}\ndiff21 = \n{diff21}')
         raise ValueError

      diffa = a - to_new_itf_i(pam_old)[1]
      diffm = m - to_new_itf_i(pam_old)[2]
      if xp.linalg.norm(diffa) / xp.linalg.norm(a) > 1e-10 or \
         xp.linalg.norm(diffm) / xp.linalg.norm(m) > 1e-10:
         print(f'a/m different \ndiffa = \n{diffa}\ndiffm = \n{diffm}')
         raise ValueError

      diff = flux_x1_itf_new - to_new_itf_if(flux_x1_itf_i)
      d1 = xp.linalg.norm(diff)
      d2 = xp.linalg.norm(flux_x1_itf_i)
      diff_norm = xp.linalg.norm(diff) / xp.linalg.norm(flux_x1_itf_i)
      if diff_norm > 1e-10:
         if rank == 0: print(f'p11 old: \n{pam_old[0]}\np11 new:\n{p11}\n'
               f'flux x1 old: \n{flux_x1_itf_i[1]}\nflux x1 itf new = \n{flux_x1_itf_new[1]}\n'
               f'{rank} flux itf i values are different ({diff_norm:.3e}, {d1:.2e}/{d2:.2e}): \n'
               f'{diff[1]}')
         raise ValueError

      a = xp.sqrt(gravity * var_itf_j_new[idx_h] * metric.H_contra_22_itf_j_new)
      m = var_itf_j_new[idx_hu2] / (var_itf_j_new[idx_h] * a)
      m[xp.where(xp.isnan(m))] = 0.0
      big_M = 0.25 * ((m[north] + 1.)**2 - (m[south] - 1.)**2)

      flux_x2_itf_new = xp.zeros_like(var_itf_j_new)
      # ------ Advection part
      flux_x2_itf_new[north] = metric.sqrtG_itf_j_new[north] * (
                                 xp.maximum(0., big_M) * a[north] * var_itf_j_new[north] +
                                 xp.minimum(0., big_M) * a[south] * var_itf_j_new[south] )
      # ------ Pressure part
      p12 = metric.sqrtG_itf_j_new * (0.5 * gravity) * metric.H_contra_12_itf_j_new * var_itf_j_new[idx_h]**2
      p22 = metric.sqrtG_itf_j_new * (0.5 * gravity) * metric.H_contra_22_itf_j_new * var_itf_j_new[idx_h]**2
      flux_x2_itf_new[idx_hu1, :-nb_elements_hori, nbsolpts:] += 0.5 * ( (1. + m[north]) * p12[north] + (1. - m[south]) * p12[south] )
      flux_x2_itf_new[idx_hu2, :-nb_elements_hori, nbsolpts:] += 0.5 * ( (1. + m[north]) * p22[north] + (1. - m[south]) * p22[south] )
      # ------ Copy to south interface of northern element
      flux_x2_itf_new[south] = flux_x2_itf_new[north]

      old_a = xp.zeros_like(var_itf_j[0])
      old_m = xp.zeros_like(var_itf_j[0])
      old_bigm = xp.zeros_like(var_itf_j[0])

      for itf in range(nb_interfaces_hori):

         elem_L = itf
         elem_R = itf + 1

         ################
         # Direction x2 #
         ################

         # Left state
         p12_L = metric.sqrtG_itf_j[itf, :] * 0.5 * gravity * metric.H_contra_12_itf_j[itf, :] * var_itf_j[idx_h, elem_L, 1, :]**2
         p22_L = metric.sqrtG_itf_j[itf, :] * 0.5 * gravity * metric.H_contra_22_itf_j[itf, :] * var_itf_j[idx_h, elem_L, 1, :]**2
         aL = xp.sqrt( gravity * var_itf_j[idx_h, elem_L, 1, :] * metric.H_contra_22_itf_j[itf, :] )
         mL = var_itf_j[idx_hu2, elem_L, 1, :] / (var_itf_j[idx_h, elem_L, 1, :] * aL)

         # Right state
         p12_R = metric.sqrtG_itf_j[itf, :] * 0.5 * gravity * metric.H_contra_12_itf_j[itf, :] * var_itf_j[idx_h, elem_R, 0, :]**2
         p22_R = metric.sqrtG_itf_j[itf, :] * 0.5 * gravity * metric.H_contra_22_itf_j[itf, :] * var_itf_j[idx_h, elem_R, 0, :]**2
         aR = xp.sqrt( gravity * var_itf_j[idx_h, elem_R, 0, :] * metric.H_contra_22_itf_j[itf, :] )
         mR = var_itf_j[idx_hu2, elem_R, 0, :] / (var_itf_j[idx_h, elem_R, 0, :] * aR)

         M = 0.25 * ( (mL + 1.)**2 - (mR - 1.)**2 )
         old_a[elem_R, 0, :] = aR
         old_a[elem_L, 1, :] = aL
         old_m[elem_R, 0, :] = mR
         old_m[elem_L, 1, :] = mL

         old_bigm[elem_L, 1, :] = M

         # --- Advection part

         flux_x2_itf_j[:, elem_L, 1, :] = metric.sqrtG_itf_j[itf, :] * ( xp.maximum(0., M) * aL * var_itf_j[:, elem_L, 1, :] + xp.minimum(0., M) * aR * var_itf_j[:, elem_R, 0, :] )

         # --- Pressure part

         flux_x2_itf_j[idx_hu1, elem_L, 1, :] += 0.5 * ( (1. + mL) * p12_L + (1. - mR) * p12_R )
         flux_x2_itf_j[idx_hu2, elem_L, 1, :] += 0.5 * ( (1. + mL) * p22_L + (1. - mR) * p22_R )

         flux_x2_itf_j[:, elem_R, 0, :] = flux_x2_itf_j[:, elem_L, 1, :]


      old_pam = xp.zeros_like(var_itf_j)
      old_pam[0] = old_a
      old_pam[1] = old_m

      # if rank == 0:
      #    print(f'old m = \n{old_m}\nnew M = \n{m}')
      #    print(f'm south = \n{m[south]}\nm north = \n{m[north]}')
      #    print(f'old big M = \n{old_bigm}\nNew big M = \n{big_M}')

      old_a = to_new_itf_j(old_pam)[0]
      old_m = to_new_itf_j(old_pam)[1]

      diffa = a - old_a
      diffm = m - old_m

      if xp.linalg.norm(diffa) > 1e-10 or xp.linalg.norm(diffm) > 1e-10:
         print(f'diff a/m (j): \n{diffa}\n{diffm}')
         raise ValueError

      diff = flux_x2_itf_new - to_new_itf_j(flux_x2_itf_j)
      diff_norm = xp.linalg.norm(diff) / xp.linalg.norm(flux_x2_itf_j)
      if diff_norm > 1e-10:
         print(
            f'flux x2 old: \n{flux_x2_itf_j}\nflux x2 itf new = \n{flux_x2_itf_new}\n'
            f'{rank} flux itf j values are different: \n{diff}')
         raise ValueError

      # if rank == 0:
      #    print(f'shapes: df1dx1 = {df1_dx1_new.shape}, flux x1 = {flux_x1_itf_new.shape},'
      #          f' op = {mtrx.correction_WE.shape}, product = {(flux_x1_itf_new @ mtrx.correction_WE).shape}')

      df1_dx1_new[...] += middle_itf_i(flux_x1_itf_new) @ mtrx.correction_WE
      df2_dx2_new[...] += middle_itf_j(flux_x2_itf_new) @ mtrx.correction_SN

      # Compute the derivatives
      for elem in range(nb_elements_hori):
         epais = elem * nbsolpts + xp.arange(nbsolpts)

         # --- Direction x1

         df1_dx1[:,:,epais] += flux_x1_itf_i[:, elem+offset,:,:] @ mtrx.correction_tr

         # --- Direction x2

         df2_dx2[:,epais,:] += mtrx.correction @ flux_x2_itf_j[:, elem+offset,:,:]

      diff = df1_dx1_new - geom._to_new(df1_dx1)
      diff_norm = xp.linalg.norm(diff) / xp.linalg.norm(df1_dx1)
      if diff_norm > 1e-10:
         print(f'{rank} df1_dx1 values are different (2): \n'
               f'{diff}')
         raise ValueError
      diff = df2_dx2_new - geom._to_new(df2_dx2)
      diff_norm = xp.linalg.norm(diff) / xp.linalg.norm(df2_dx2)
      if diff_norm > 1e-10:
         print(f'{rank} df2_dx2 values are different (2): \n'
               f'{diff}')
         raise ValueError

      if topo is None:
         topo_dzdx1 = xp.zeros_like(metric.H_contra_11)
         topo_dzdx2 = xp.zeros_like(metric.H_contra_11)

         topo_dzdx1_new = xp.zeros_like(metric.H_contra_11_new)
         topo_dzdx2_new = xp.zeros_like(metric.H_contra_11_new)

      else:
         topo_dzdx1 = topo.dzdx1
         topo_dzdx2 = topo.dzdx2

         topo_dzdx1_new = geom._to_new(topo.dzdx1)
         topo_dzdx2_new = geom._to_new(topo.dzdx2)

      # Add coriolis, metric and terms due to varying bottom topography
      # Note: christoffel_1_22 and metric.christoffel_2_11 are zero
      forcing[idx_hu1,:,:] = 2.0 * ( metric.christoffel_1_01 * Q[idx_hu1] + metric.christoffel_1_02 * Q[idx_hu2]) \
            + metric.christoffel_1_11 * Q[idx_hu1] * u1 + 2.0 * metric.christoffel_1_12 * Q[idx_hu1] * u2 \
            + gravity * Q[idx_h] * ( metric.H_contra_11 * topo_dzdx1 + metric.H_contra_12 * topo_dzdx2)

      forcing[idx_hu2,:,:] = 2.0 * (metric.christoffel_2_01 * Q[idx_hu1] + metric.christoffel_2_02 * Q[idx_hu2]) \
            + 2.0 * metric.christoffel_2_12 * Q[idx_hu1] * u2 + metric.christoffel_2_22 * Q[idx_hu2] * u2 \
            + gravity * Q[idx_h] * ( metric.H_contra_21 * topo_dzdx1 + metric.H_contra_22 * topo_dzdx2)

      forcing_new = xp.zeros_like(Q_new)
      forcing_new[idx_hu1] = 2.0 * ( metric.christoffel_1_01_new * Q_new[idx_hu1] + metric.christoffel_1_02_new * Q_new[idx_hu2]) \
            + metric.christoffel_1_11_new * Q_new[idx_hu1] * u1_new + 2.0 * metric.christoffel_1_12_new * Q_new[idx_hu1] * u2_new \
            + gravity * Q_new[idx_h] * ( metric.H_contra_11_new * topo_dzdx1_new + metric.H_contra_12_new * topo_dzdx2_new)
      forcing_new[idx_hu2] = 2.0 * (metric.christoffel_2_01_new * Q_new[idx_hu1] + metric.christoffel_2_02_new * Q_new[idx_hu2]) \
            + 2.0 * metric.christoffel_2_12_new * Q_new[idx_hu1] * u2_new + metric.christoffel_2_22_new * Q_new[idx_hu2] * u2_new \
            + gravity * Q_new[idx_h] * ( metric.H_contra_21_new * topo_dzdx1_new + metric.H_contra_22_new * topo_dzdx2_new)

      diff = forcing_new - geom._to_new(forcing)
      diff_norm = xp.linalg.norm(diff) / xp.linalg.norm(forcing)
      if diff_norm > 1e-10:
         print(f'{rank} different forcings ({diff_norm:.2e}): \n{diff}')
         raise ValueError

      # Assemble the right-hand sides
      rhs = metric.inv_sqrtG * - ( df1_dx1 + df2_dx2 ) - forcing
      rhs_new = metric.inv_sqrtG_new * (-df1_dx1_new - df2_dx2_new) - forcing_new

      diff = rhs_new - geom._to_new(rhs)
      diff_norm = xp.linalg.norm(diff) / xp.linalg.norm(rhs)
      if diff_norm > 1e-10:
         print(f'different rhs!: \n{diff}')
         raise ValueError

      return rhs
>>>>>>> 29007503
<|MERGE_RESOLUTION|>--- conflicted
+++ resolved
@@ -1,766 +1,199 @@
+from typing import Optional
+
 from mpi4py import MPI
 from numpy import ndarray
-from typing import Optional
 
 from init.initialize import Topo
 from common.definitions import idx_h, idx_hu1, idx_hu2, gravity
 from common.process_topology import ProcessTopology
-<<<<<<< HEAD
-from geometry import CubedSphere2D
-
-def rhs_sw (Q: numpy.ndarray, geom: CubedSphere2D, mtrx, metric, topo, ptopo: ProcessTopology, nbsolpts: int, nb_elements_hori: int):
-
-   rank = MPI.COMM_WORLD.rank
-
-   nb_equations = Q.shape[0]
-
-   itf_shape = (nb_equations, nb_elements_hori * (nb_elements_hori+2), 2 * nbsolpts)
-
-   Q_new = Q
-
-   # Unpack dynamical variables
-   Q_new_unpacked = Q_new.copy()
-   if topo is not None: Q_new_unpacked[idx_h] += topo.hsurf
-
-   # Interpolate to the element interface
-   var_itf_i_new = numpy.zeros(itf_shape, dtype=Q.dtype)
-   vi = var_itf_i_new.reshape((nb_equations, nb_elements_hori, nb_elements_hori+2, nbsolpts * 2))
-   vi[:, :, 1:-1, :] = (Q_new_unpacked @ mtrx.extrap_x).reshape((nb_equations, nb_elements_hori, nb_elements_hori, nbsolpts * 2))
-
-   var_itf_j_new = numpy.zeros(itf_shape, dtype=Q.dtype)
-   vj = var_itf_j_new.reshape((nb_equations, nb_elements_hori+2, nb_elements_hori, nbsolpts * 2))
-   vj[:, 1:-1, :, :] = (Q_new_unpacked @ mtrx.extrap_y).reshape((nb_equations, nb_elements_hori, nb_elements_hori, nbsolpts * 2))
-
-   Q_new_unpacked[idx_hu1] /= Q_new[idx_h]
-   Q_new_unpacked[idx_hu2] /= Q_new[idx_h]
-
-   u1_new = Q_new_unpacked[idx_hu1]
-   u2_new = Q_new_unpacked[idx_hu2]
-
-   # Initiate transfers
-   vj_tmp = var_itf_j_new.reshape((nb_equations, nb_elements_hori+2, nb_elements_hori, 2, nbsolpts))
-   vi_tmp = var_itf_i_new.reshape((nb_equations, nb_elements_hori, nb_elements_hori+2, 2, nbsolpts))
-   request_u_new = ptopo.start_exchange_vectors(
-      (numpy.ravel(vj_tmp[idx_hu1,  1,  :, 0, :]), numpy.ravel(vj_tmp[idx_hu2,  1,  :, 0, :])), # South boundary
-      (numpy.ravel(vj_tmp[idx_hu1, -2,  :, 1, :]), numpy.ravel(vj_tmp[idx_hu2, -2,  :, 1, :])), # North boundary
-      (numpy.ravel(vi_tmp[idx_hu1,  :,  1, 0, :]), numpy.ravel(vi_tmp[idx_hu2,  :,  1, 0, :])), # West boundary
-      (numpy.ravel(vi_tmp[idx_hu1,  :, -2, 1, :]), numpy.ravel(vi_tmp[idx_hu2,  :, -2, 1, :])), # East boundary
-      geom.boundary_sn, geom.boundary_we
-   )
-   request_h_new = ptopo.start_exchange_scalars(
-      numpy.ravel(vj_tmp[idx_h, 1, :, 0, :]), numpy.ravel(vj_tmp[idx_h, -2, :, 1, :]),
-      numpy.ravel(vi_tmp[idx_h, :, 1, 0, :]), numpy.ravel(vi_tmp[idx_h, :, -2, 1, :])
-   )
-
-   # Compute the fluxes
-   flux_x1_new = numpy.empty_like(Q_new)
-   flux_x2_new = numpy.empty_like(Q_new)
-
-   flux_x1_new[idx_h] = metric.sqrtG * Q_new[idx_hu1]
-   flux_x2_new[idx_h] = metric.sqrtG * Q_new[idx_hu2]
-
-   hsquared = Q_new[idx_h]**2
-   flux_x1_new[idx_hu1] = metric.sqrtG * ( Q_new[idx_hu1] * u1_new + 0.5 * gravity * metric.H_contra_11 * hsquared )
-   flux_x2_new[idx_hu1] = metric.sqrtG * ( Q_new[idx_hu1] * u2_new + 0.5 * gravity * metric.H_contra_12 * hsquared )
-
-   flux_x1_new[idx_hu2] = metric.sqrtG * ( Q_new[idx_hu2] * u1_new + 0.5 * gravity * metric.H_contra_21 * hsquared )
-   flux_x2_new[idx_hu2] = metric.sqrtG * ( Q_new[idx_hu2] * u2_new + 0.5 * gravity * metric.H_contra_22 * hsquared )
-
-   # Interior contribution to the derivatives, corrections for the boundaries will be added later
-   df1_dx1_new = flux_x1_new @ mtrx.derivative_x
-   df2_dx2_new = flux_x2_new @ mtrx.derivative_y
-
-   # Finish transfers
-
-   # TODO make this simpler
-   (s1, s2), (n1, n2), (w1, w2), (e1, e2) = request_u_new.wait()
-   vj_tmp[idx_hu1,  0,  :, 1, :] = s1.reshape(nb_elements_hori, nbsolpts)
-   vj_tmp[idx_hu2,  0,  :, 1, :] = s2.reshape(nb_elements_hori, nbsolpts)
-   vj_tmp[idx_hu1, -1,  :, 0, :] = n1.reshape(nb_elements_hori, nbsolpts)
-   vj_tmp[idx_hu2, -1,  :, 0, :] = n2.reshape(nb_elements_hori, nbsolpts)
-   vi_tmp[idx_hu1,  :,  0, 1, :] = w1.reshape(nb_elements_hori, nbsolpts)
-   vi_tmp[idx_hu2,  :,  0, 1, :] = w2.reshape(nb_elements_hori, nbsolpts)
-   vi_tmp[idx_hu1,  :, -1, 0, :] = e1.reshape(nb_elements_hori, nbsolpts)
-   vi_tmp[idx_hu2,  :, -1, 0, :] = e2.reshape(nb_elements_hori, nbsolpts)
-
-   s, n, w, e = request_h_new.wait()
-   vj_tmp[idx_h, 0, :, 1, :]  = s.reshape(nb_elements_hori, nbsolpts)
-   vj_tmp[idx_h, -1, :, 0, :] = n.reshape(nb_elements_hori, nbsolpts)
-   vi_tmp[idx_h, :, 0, 1, :]  = w.reshape(nb_elements_hori, nbsolpts)
-   vi_tmp[idx_h, :, -1, 0, :] = e.reshape(nb_elements_hori, nbsolpts)
-
-   # Substract topo after extrapolation
-   if topo is not None:
-      var_itf_i_new[idx_h] -= topo.hsurf_itf_i
-      var_itf_j_new[idx_h] -= topo.hsurf_itf_j
-
-   # West and east are defined relative to the elements, *not* to the interface itself.
-   # Therefore, a certain interface will be the western interface of its eastern element and vice-versa
-   #
-   #   western-elem   itf  eastern-elem
-   #   ________________|_____________________|
-   #                   |
-   #   west .  east -->|<-- west  .  east -->
-   #                   |
-   west = numpy.s_[..., 1:,  :nbsolpts]
-   east = numpy.s_[..., :-1, nbsolpts:]
-   south = numpy.s_[..., nb_elements_hori:,  :nbsolpts]
-   north = numpy.s_[..., :-nb_elements_hori, nbsolpts:]
-
-   a = numpy.sqrt(gravity * var_itf_i_new[idx_h] * metric.H_contra_11_itf_i)
-   tmp = var_itf_i_new[idx_h] * a
-   m = numpy.where(tmp != 0.0, var_itf_i_new[idx_hu1] / tmp, 0.0)
-
-   big_M = 0.25 * ((m[east] + 1.)**2 - (m[west] - 1.)**2)
-
-   flux_x1_itf_new = numpy.zeros_like(var_itf_i_new)
-   # ------ Advection part
-   flux_x1_itf_new[east] = metric.sqrtG_itf_i[east] * (
-                                          numpy.maximum(0., big_M) * a[east] * var_itf_i_new[east] +
-                                          numpy.minimum(0., big_M) * a[west] * var_itf_i_new[west] )
-   # ------ Pressure part
-   p11 = metric.sqrtG_itf_i * (0.5 * gravity) * metric.H_contra_11_itf_i * var_itf_i_new[idx_h]**2
-   p21 = metric.sqrtG_itf_i * (0.5 * gravity) * metric.H_contra_21_itf_i * var_itf_i_new[idx_h]**2
-   flux_x1_itf_new[idx_hu1][east] += 0.5 * ( (1. + m[east]) * p11[east] + (1. - m[west]) * p11[west] )
-   flux_x1_itf_new[idx_hu2][east] += 0.5 * ( (1. + m[east]) * p21[east] + (1. - m[west]) * p21[west] )
-
-
-   # ------ Copy to west interface of eastern element
-   flux_x1_itf_new[west] = flux_x1_itf_new[east]
-
-   # Common AUSM fluxes
-   a = numpy.sqrt(gravity * var_itf_j_new[idx_h] * metric.H_contra_22_itf_j)
-   m = var_itf_j_new[idx_hu2] / (var_itf_j_new[idx_h] * a)
-   m[numpy.where(numpy.isnan(m))] = 0.0
-   big_M = 0.25 * ((m[north] + 1.)**2 - (m[south] - 1.)**2)
-
-   flux_x2_itf_new = numpy.zeros_like(var_itf_j_new)
-   # ------ Advection part
-   flux_x2_itf_new[north] = metric.sqrtG_itf_j[north] * (
-                              numpy.maximum(0., big_M) * a[north] * var_itf_j_new[north] +
-                              numpy.minimum(0., big_M) * a[south] * var_itf_j_new[south] )
-   # ------ Pressure part
-   p12 = metric.sqrtG_itf_j * (0.5 * gravity) * metric.H_contra_12_itf_j * var_itf_j_new[idx_h]**2
-   p22 = metric.sqrtG_itf_j * (0.5 * gravity) * metric.H_contra_22_itf_j * var_itf_j_new[idx_h]**2
-   flux_x2_itf_new[idx_hu1][north] += 0.5 * ( (1. + m[north]) * p12[north] + (1. - m[south]) * p12[south] )
-   flux_x2_itf_new[idx_hu2][north] += 0.5 * ( (1. + m[north]) * p22[north] + (1. - m[south]) * p22[south] )
-   # ------ Copy to south interface of northern element
-   flux_x2_itf_new[south] = flux_x2_itf_new[north]
-
-   # Compute the derivatives
-   df1_dx1_new[...] += geom.middle_itf_i(flux_x1_itf_new) @ mtrx.correction_WE
-   df2_dx2_new[...] += geom.middle_itf_j(flux_x2_itf_new) @ mtrx.correction_SN
-
-   if topo is None:
-      topo_dzdx1_new = numpy.zeros_like(metric.H_contra_11)
-      topo_dzdx2_new = numpy.zeros_like(metric.H_contra_11)
-
-   else:
-      topo_dzdx1_new = topo.dzdx1
-      topo_dzdx2_new = topo.dzdx2
-
-   # Add coriolis, metric and terms due to varying bottom topography
-   # Note: christoffel_1_22 and metric.christoffel_2_11 are zero
-   forcing_new = numpy.zeros_like(Q_new)
-   forcing_new[idx_hu1] = 2.0 * ( metric.christoffel_1_01 * Q_new[idx_hu1] + metric.christoffel_1_02 * Q_new[idx_hu2]) \
-         + metric.christoffel_1_11 * Q_new[idx_hu1] * u1_new + 2.0 * metric.christoffel_1_12 * Q_new[idx_hu1] * u2_new \
-         + gravity * Q_new[idx_h] * ( metric.H_contra_11 * topo_dzdx1_new + metric.H_contra_12 * topo_dzdx2_new)
-   forcing_new[idx_hu2] = 2.0 * (metric.christoffel_2_01 * Q_new[idx_hu1] + metric.christoffel_2_02 * Q_new[idx_hu2]) \
-         + 2.0 * metric.christoffel_2_12 * Q_new[idx_hu1] * u2_new + metric.christoffel_2_22 * Q_new[idx_hu2] * u2_new \
-         + gravity * Q_new[idx_h] * ( metric.H_contra_21 * topo_dzdx1_new + metric.H_contra_22 * topo_dzdx2_new)
-
-   # Assemble the right-hand sides
-   rhs_new = metric.inv_sqrtG * (-df1_dx1_new - df2_dx2_new) - forcing_new
-
-   return rhs_new
-=======
-from common.device import Device, default_device
-from geometry import CubedSphere, DFROperators, Metric3DTopo
-from rhs.rhs import RHS
+from geometry import CubedSphere2D, DFROperators, Metric
+from .rhs import RHS
 
 class RhsShallowWater(RHS):
 
-   def __init__(self,
-                shape: tuple[int, ...],
-                geom: CubedSphere,
-                mtrx: DFROperators,
-                metric: Metric3DTopo,
-                topo: Optional[Topo],
-                ptopo: Optional[ProcessTopology],
-                nbsolpts: int,
-                nb_elements_hori: int,
-                device: Device = default_device):
-      super().__init__(shape, geom, mtrx, metric, topo, ptopo, nbsolpts, nb_elements_hori, device)
+    def __init__(self,
+                 shape: tuple[int, ...],
+                 geom: CubedSphere2D,
+                 mtrx: DFROperators,
+                 metric: Metric,
+                 topo: Optional[Topo],
+                 ptopo: ProcessTopology,
+                 nbsolpts: int,
+                 nb_elements_hori: int
+                 ):
+        super().__init__(shape, geom, mtrx, metric, topo, ptopo, nbsolpts, nb_elements_hori)
 
-   def __compute_rhs__(self,
-                       Q: ndarray,
-                       geom: CubedSphere,
-                       mtrx: DFROperators,
-                       metric: Metric3DTopo,
-                       topo: Optional[Topo],
-                       ptopo: Optional[ProcessTopology],
-                       nbsolpts: int,
-                       nb_elements_hori: int,
-                       device: Device = default_device) -> ndarray:
-      rank = MPI.COMM_WORLD.rank
+    def __compute_rhs__(self,
+                        Q: ndarray,
+                        geom: CubedSphere2D,
+                        mtrx: DFROperators,
+                        metric: Metric,
+                        topo: Optional[Topo],
+                        ptopo: ProcessTopology,
+                        nbsolpts: int,
+                        nb_elements_hori: int) -> ndarray:
 
-      xp = device.xp
+        rank = MPI.COMM_WORLD.rank
+        xp   = geom.device.xp
 
-      type_vec = Q.dtype
-      nb_equations = Q.shape[0]
-      nb_interfaces_hori = nb_elements_hori + 1
+        nb_equations = Q.shape[0]
 
-      df1_dx1, df2_dx2, flux_x1, flux_x2 = [xp.empty_like(Q, dtype=type_vec) for _ in range(4)]
+        itf_shape = (nb_equations, nb_elements_hori * (nb_elements_hori+2), 2 * nbsolpts)
 
-      flux_x1_itf_i = xp.zeros((nb_equations, nb_elements_hori+2, nbsolpts*nb_elements_hori, 2), dtype=type_vec)
-      flux_x2_itf_j, var_itf_i, var_itf_j= [xp.zeros((nb_equations, nb_elements_hori+2, 2, nbsolpts*nb_elements_hori), dtype=type_vec) for _ in range(3)]
+        Q_new = Q
 
-      forcing = xp.zeros_like(Q, dtype=type_vec)
+        # Unpack dynamical variables
+        Q_new_unpacked = Q_new.copy()
+        if topo is not None: Q_new_unpacked[idx_h] += topo.hsurf
 
-      itf_shape = (nb_equations, nb_elements_hori * (nb_elements_hori+2), 2 * nbsolpts)
-      def to_new_itf_i(a):
-         if a.ndim == 4:
-            tmp_shape = (nb_equations, nb_elements_hori+2, 2, nb_elements_hori, nbsolpts)
-            new_shape = itf_shape
-            return a.reshape(tmp_shape).transpose(0, 3, 1, 2, 4).reshape(new_shape)
-         elif a.ndim == 3:
-            tmp_shape = (nb_elements_hori+2, 2, nb_elements_hori, nbsolpts)
-            new_shape = itf_shape[1:]
-            return a.reshape(tmp_shape).transpose(2, 0, 1, 3).reshape(new_shape)
+        # Interpolate to the element interface
+        var_itf_i_new = xp.zeros(itf_shape, dtype=Q.dtype)
+        vi = var_itf_i_new.reshape((nb_equations, nb_elements_hori, nb_elements_hori+2, nbsolpts * 2))
+        vi[:, :, 1:-1, :] = (Q_new_unpacked @ mtrx.extrap_x).reshape((nb_equations, nb_elements_hori, nb_elements_hori, nbsolpts * 2))
 
-         raise ValueError
+        var_itf_j_new = xp.zeros(itf_shape, dtype=Q.dtype)
+        vj = var_itf_j_new.reshape((nb_equations, nb_elements_hori+2, nb_elements_hori, nbsolpts * 2))
+        vj[:, 1:-1, :, :] = (Q_new_unpacked @ mtrx.extrap_y).reshape((nb_equations, nb_elements_hori, nb_elements_hori, nbsolpts * 2))
+
+        Q_new_unpacked[idx_hu1] /= Q_new[idx_h]
+        Q_new_unpacked[idx_hu2] /= Q_new[idx_h]
+
+        u1_new = Q_new_unpacked[idx_hu1]
+        u2_new = Q_new_unpacked[idx_hu2]
+
+        # Initiate transfers
+        vj_tmp = var_itf_j_new.reshape((nb_equations, nb_elements_hori+2, nb_elements_hori, 2, nbsolpts))
+        vi_tmp = var_itf_i_new.reshape((nb_equations, nb_elements_hori, nb_elements_hori+2, 2, nbsolpts))
+        request_u_new = ptopo.start_exchange_vectors(
+            (xp.ravel(vj_tmp[idx_hu1,  1,  :, 0, :]), xp.ravel(vj_tmp[idx_hu2,  1,  :, 0, :])), # South boundary
+            (xp.ravel(vj_tmp[idx_hu1, -2,  :, 1, :]), xp.ravel(vj_tmp[idx_hu2, -2,  :, 1, :])), # North boundary
+            (xp.ravel(vi_tmp[idx_hu1,  :,  1, 0, :]), xp.ravel(vi_tmp[idx_hu2,  :,  1, 0, :])), # West boundary
+            (xp.ravel(vi_tmp[idx_hu1,  :, -2, 1, :]), xp.ravel(vi_tmp[idx_hu2,  :, -2, 1, :])), # East boundary
+            geom.boundary_sn, geom.boundary_we
+        )
+        request_h_new = ptopo.start_exchange_scalars(
+            xp.ravel(vj_tmp[idx_h, 1, :, 0, :]), xp.ravel(vj_tmp[idx_h, -2, :, 1, :]),
+            xp.ravel(vi_tmp[idx_h, :, 1, 0, :]), xp.ravel(vi_tmp[idx_h, :, -2, 1, :])
+        )
+
+        # Compute the fluxes
+        flux_x1_new = xp.empty_like(Q_new)
+        flux_x2_new = xp.empty_like(Q_new)
+
+        flux_x1_new[idx_h] = metric.sqrtG * Q_new[idx_hu1]
+        flux_x2_new[idx_h] = metric.sqrtG * Q_new[idx_hu2]
+
+        hsquared = Q_new[idx_h]**2
+        flux_x1_new[idx_hu1] = metric.sqrtG * ( Q_new[idx_hu1] * u1_new + 0.5 * gravity * metric.H_contra_11 * hsquared )
+        flux_x2_new[idx_hu1] = metric.sqrtG * ( Q_new[idx_hu1] * u2_new + 0.5 * gravity * metric.H_contra_12 * hsquared )
+
+        flux_x1_new[idx_hu2] = metric.sqrtG * ( Q_new[idx_hu2] * u1_new + 0.5 * gravity * metric.H_contra_21 * hsquared )
+        flux_x2_new[idx_hu2] = metric.sqrtG * ( Q_new[idx_hu2] * u2_new + 0.5 * gravity * metric.H_contra_22 * hsquared )
+
+        # Interior contribution to the derivatives, corrections for the boundaries will be added later
+        df1_dx1_new = flux_x1_new @ mtrx.derivative_x
+        df2_dx2_new = flux_x2_new @ mtrx.derivative_y
+
+        # Finish transfers
+
+        # TODO make this simpler
+        (s1, s2), (n1, n2), (w1, w2), (e1, e2) = request_u_new.wait()
+        vj_tmp[idx_hu1,  0,  :, 1, :] = s1.reshape(nb_elements_hori, nbsolpts)
+        vj_tmp[idx_hu2,  0,  :, 1, :] = s2.reshape(nb_elements_hori, nbsolpts)
+        vj_tmp[idx_hu1, -1,  :, 0, :] = n1.reshape(nb_elements_hori, nbsolpts)
+        vj_tmp[idx_hu2, -1,  :, 0, :] = n2.reshape(nb_elements_hori, nbsolpts)
+        vi_tmp[idx_hu1,  :,  0, 1, :] = w1.reshape(nb_elements_hori, nbsolpts)
+        vi_tmp[idx_hu2,  :,  0, 1, :] = w2.reshape(nb_elements_hori, nbsolpts)
+        vi_tmp[idx_hu1,  :, -1, 0, :] = e1.reshape(nb_elements_hori, nbsolpts)
+        vi_tmp[idx_hu2,  :, -1, 0, :] = e2.reshape(nb_elements_hori, nbsolpts)
+
+        s, n, w, e = request_h_new.wait()
+        vj_tmp[idx_h, 0, :, 1, :]  = s.reshape(nb_elements_hori, nbsolpts)
+        vj_tmp[idx_h, -1, :, 0, :] = n.reshape(nb_elements_hori, nbsolpts)
+        vi_tmp[idx_h, :, 0, 1, :]  = w.reshape(nb_elements_hori, nbsolpts)
+        vi_tmp[idx_h, :, -1, 0, :] = e.reshape(nb_elements_hori, nbsolpts)
+
+        # Substract topo after extrapolation
+        if topo is not None:
+            var_itf_i_new[idx_h] -= topo.hsurf_itf_i
+            var_itf_j_new[idx_h] -= topo.hsurf_itf_j
+
+        # West and east are defined relative to the elements, *not* to the interface itself.
+        # Therefore, a certain interface will be the western interface of its eastern element and vice-versa
+        #
+        #   western-elem   itf  eastern-elem
+        #   ________________|_____________________|
+        #                   |
+        #   west .  east -->|<-- west  .  east -->
+        #                   |
+        west = xp.s_[..., 1:,  :nbsolpts]
+        east = xp.s_[..., :-1, nbsolpts:]
+        south = xp.s_[..., nb_elements_hori:,  :nbsolpts]
+        north = xp.s_[..., :-nb_elements_hori, nbsolpts:]
+
+        a = xp.sqrt(gravity * var_itf_i_new[idx_h] * metric.H_contra_11_itf_i)
+        tmp = var_itf_i_new[idx_h] * a
+        m = xp.where(tmp != 0.0, var_itf_i_new[idx_hu1] / tmp, 0.0)
+
+        big_M = 0.25 * ((m[east] + 1.)**2 - (m[west] - 1.)**2)
+
+        flux_x1_itf_new = xp.zeros_like(var_itf_i_new)
+        # ------ Advection part
+        flux_x1_itf_new[east] = metric.sqrtG_itf_i[east] * (
+                                                xp.maximum(0., big_M) * a[east] * var_itf_i_new[east] +
+                                                xp.minimum(0., big_M) * a[west] * var_itf_i_new[west] )
+        # ------ Pressure part
+        p11 = metric.sqrtG_itf_i * (0.5 * gravity) * metric.H_contra_11_itf_i * var_itf_i_new[idx_h]**2
+        p21 = metric.sqrtG_itf_i * (0.5 * gravity) * metric.H_contra_21_itf_i * var_itf_i_new[idx_h]**2
+        flux_x1_itf_new[idx_hu1][east] += 0.5 * ( (1. + m[east]) * p11[east] + (1. - m[west]) * p11[west] )
+        flux_x1_itf_new[idx_hu2][east] += 0.5 * ( (1. + m[east]) * p21[east] + (1. - m[west]) * p21[west] )
 
 
-      def to_new_itf_if(a):
-         tmp_shape = (nb_equations, nb_elements_hori+2, nb_elements_hori, nbsolpts, 2)
-         new_shape = itf_shape
-         return a.reshape(tmp_shape).transpose(0, 2, 1, 4, 3).reshape(new_shape)
+        # ------ Copy to west interface of eastern element
+        flux_x1_itf_new[west] = flux_x1_itf_new[east]
 
-      def to_new_itf_j(a):
-         if a.ndim == 4:
-            tmp_shape = (nb_equations, nb_elements_hori+2, 2, nb_elements_hori, nbsolpts)
-            new_shape = itf_shape
-            return a.reshape(tmp_shape).transpose(0, 1, 3, 2, 4).reshape(new_shape)
-         elif a.ndim == 3:
-            tmp_shape = (nb_elements_hori+2, 2, nb_elements_hori, nbsolpts)
-            new_shape = itf_shape[1:]
-            return a.reshape(tmp_shape).transpose(0, 2, 1, 3).reshape(new_shape)
-         raise ValueError
+        # Common AUSM fluxes
+        a = xp.sqrt(gravity * var_itf_j_new[idx_h] * metric.H_contra_22_itf_j)
+        m = var_itf_j_new[idx_hu2] / (var_itf_j_new[idx_h] * a)
+        m[xp.where(xp.isnan(m))] = 0.0
+        big_M = 0.25 * ((m[north] + 1.)**2 - (m[south] - 1.)**2)
 
-      def middle_itf_i(a):
-         tmp_shape = (nb_equations, nb_elements_hori, nb_elements_hori + 2, nbsolpts * 2)
-         new_shape = (nb_equations, nb_elements_hori * nb_elements_hori, nbsolpts * 2)
-         return a.reshape(tmp_shape)[:, :, 1:-1, :].reshape(new_shape)
+        flux_x2_itf_new = xp.zeros_like(var_itf_j_new)
+        # ------ Advection part
+        flux_x2_itf_new[north] = metric.sqrtG_itf_j[north] * (
+                                    xp.maximum(0., big_M) * a[north] * var_itf_j_new[north] +
+                                    xp.minimum(0., big_M) * a[south] * var_itf_j_new[south] )
+        # ------ Pressure part
+        p12 = metric.sqrtG_itf_j * (0.5 * gravity) * metric.H_contra_12_itf_j * var_itf_j_new[idx_h]**2
+        p22 = metric.sqrtG_itf_j * (0.5 * gravity) * metric.H_contra_22_itf_j * var_itf_j_new[idx_h]**2
+        flux_x2_itf_new[idx_hu1][north] += 0.5 * ( (1. + m[north]) * p12[north] + (1. - m[south]) * p12[south] )
+        flux_x2_itf_new[idx_hu2][north] += 0.5 * ( (1. + m[north]) * p22[north] + (1. - m[south]) * p22[south] )
+        # ------ Copy to south interface of northern element
+        flux_x2_itf_new[south] = flux_x2_itf_new[north]
 
-      def middle_itf_j(a):
-         tmp_shape = (nb_equations, nb_elements_hori + 2, nb_elements_hori, nbsolpts * 2)
-         new_shape = (nb_equations, nb_elements_hori * nb_elements_hori, nbsolpts * 2)
-         return a.reshape(tmp_shape)[:, 1:-1, :, :].reshape(new_shape)
+        # Compute the derivatives
+        df1_dx1_new[...] += geom.middle_itf_i(flux_x1_itf_new) @ mtrx.correction_WE
+        df2_dx2_new[...] += geom.middle_itf_j(flux_x2_itf_new) @ mtrx.correction_SN
 
-      Q_new = geom._to_new(Q)
+        if topo is None:
+            topo_dzdx1_new = xp.zeros_like(metric.H_contra_11)
+            topo_dzdx2_new = xp.zeros_like(metric.H_contra_11)
 
-      # if MPI.COMM_WORLD.rank == 0:
-      #    print(f'old Q = \n{Q}')
-      #    print(f'new Q = \n{Q_new}')
+        else:
+            topo_dzdx1_new = topo.dzdx1
+            topo_dzdx2_new = topo.dzdx2
 
-      # Offset due to the halo
-      offset = 1
+        # Add coriolis, metric and terms due to varying bottom topography
+        # Note: christoffel_1_22 and metric.christoffel_2_11 are zero
+        forcing_new = xp.zeros_like(Q_new)
+        forcing_new[idx_hu1] = 2.0 * ( metric.christoffel_1_01 * Q_new[idx_hu1] + metric.christoffel_1_02 * Q_new[idx_hu2]) \
+                + metric.christoffel_1_11 * Q_new[idx_hu1] * u1_new + 2.0 * metric.christoffel_1_12 * Q_new[idx_hu1] * u2_new \
+                + gravity * Q_new[idx_h] * ( metric.H_contra_11 * topo_dzdx1_new + metric.H_contra_12 * topo_dzdx2_new)
+        forcing_new[idx_hu2] = 2.0 * (metric.christoffel_2_01 * Q_new[idx_hu1] + metric.christoffel_2_02 * Q_new[idx_hu2]) \
+                + 2.0 * metric.christoffel_2_12 * Q_new[idx_hu1] * u2_new + metric.christoffel_2_22 * Q_new[idx_hu2] * u2_new \
+                + gravity * Q_new[idx_h] * ( metric.H_contra_21 * topo_dzdx1_new + metric.H_contra_22 * topo_dzdx2_new)
 
-      # Unpack dynamical variables
-      HH = Q[idx_h] if topo is None else Q[idx_h] + topo.hsurf
-      u1 = Q[idx_hu1] / Q[idx_h]
-      u2 = Q[idx_hu2] / Q[idx_h]
+        # Assemble the right-hand sides
+        rhs_new = metric.inv_sqrtG * (-df1_dx1_new - df2_dx2_new) - forcing_new
 
-      Q_new_unpacked = Q_new.copy()
-      if topo is not None: Q_new_unpacked[idx_h] += geom._to_new(topo.hsurf)
-
-      var_itf_i_new = xp.zeros(itf_shape, dtype=Q.dtype)
-      vi = var_itf_i_new.reshape((nb_equations, nb_elements_hori, nb_elements_hori+2, nbsolpts * 2))
-      vi[:, :, 1:-1, :] = (Q_new_unpacked @ mtrx.extrap_x).reshape((nb_equations, nb_elements_hori, nb_elements_hori, nbsolpts * 2))
-
-      var_itf_j_new = xp.zeros(itf_shape, dtype=Q.dtype)
-      vj = var_itf_j_new.reshape((nb_equations, nb_elements_hori+2, nb_elements_hori, nbsolpts * 2))
-      vj[:, 1:-1, :, :] = (Q_new_unpacked @ mtrx.extrap_y).reshape((nb_equations, nb_elements_hori, nb_elements_hori, nbsolpts * 2))
-
-      Q_new_unpacked[idx_hu1] /= Q_new[idx_h]
-      Q_new_unpacked[idx_hu2] /= Q_new[idx_h]
-
-      u1_new = Q_new_unpacked[idx_hu1]
-      u2_new = Q_new_unpacked[idx_hu2]
-
-      # Interpolate to the element interface
-      for elem in range(nb_elements_hori):
-         epais = elem * nbsolpts + xp.arange(nbsolpts)
-         pos   = elem + offset
-
-         # --- Direction x1
-
-         var_itf_i[idx_h, pos, 0, :] = HH[:, epais] @ mtrx.extrap_west
-         var_itf_i[idx_h, pos, 1, :] = HH[:, epais] @ mtrx.extrap_east
-
-         var_itf_i[1:, pos, 0, :] = Q[1:, :, epais] @ mtrx.extrap_west
-         var_itf_i[1:, pos, 1, :] = Q[1:, :, epais] @ mtrx.extrap_east
-
-         # --- Direction x2
-         var_itf_j[idx_h, pos, 0, :] = mtrx.extrap_south @ HH[epais, :]
-         var_itf_j[idx_h, pos, 1, :] = mtrx.extrap_north @ HH[epais, :]
-
-         var_itf_j[1:, pos, 0, :] = mtrx.extrap_south @ Q[1:, epais, :]
-         var_itf_j[1:, pos, 1, :] = mtrx.extrap_north @ Q[1:, epais, :]
-
-
-      # if rank == 0:
-      #    print(f'Old itf i: \n{var_itf_i[0]}')
-      #    print(f'Old itf with new shape: \n{to_new_itf_i(var_itf_i)[0]}')
-      #    print(f'New itf i: \n{var_itf_i_new[0]}')
-
-      #    print(f'Old itf j: \n{var_itf_j[0]}')
-      #    print(f'Old itf with new shape: \n{to_new_itf_j(var_itf_j)[0]}')
-      #    print(f'New itf j: \n{var_itf_j_new[0]}')
-
-      diff = var_itf_i_new - to_new_itf_i(var_itf_i)
-      diff_norm = xp.linalg.norm(diff) / xp.linalg.norm(var_itf_i)
-      if diff_norm > 1e-10:
-         print(f'{rank} itf i values are different: \n'
-               f'{diff}')
-         raise ValueError
-
-      diff = var_itf_j_new - to_new_itf_j(var_itf_j)
-      diff_norm = xp.linalg.norm(diff) / xp.linalg.norm(var_itf_j)
-      if diff_norm > 1e-10:
-         print(f'{rank} itf j values are different: \n'
-               f'{diff}')
-         raise ValueError
-
-      # Initiate transfers
-      request_u = ptopo.start_exchange_vectors(
-                                 (var_itf_j[idx_hu1,  1, 0], var_itf_j[idx_hu2,  1, 0]), # South boundary
-                                 (var_itf_j[idx_hu1, -2, 1], var_itf_j[idx_hu2, -2, 1]), # North boundary
-                                 (var_itf_i[idx_hu1,  1, 0], var_itf_i[idx_hu2,  1, 0]), # West boundary
-                                 (var_itf_i[idx_hu1, -2, 1], var_itf_i[idx_hu2, -2, 1]), # East boundary
-                                 geom.X[0, :], geom.Y[:, 0])  # Coordinates at the boundary
-      request_h = ptopo.start_exchange_scalars(
-         var_itf_j[idx_h, 1, 0], var_itf_j[idx_h, -2, 1],var_itf_i[idx_h, 1, 0], var_itf_i[idx_h, -2, 1])
-
-      vj_tmp = var_itf_j_new.reshape((nb_equations, nb_elements_hori+2, nb_elements_hori, 2, nbsolpts))
-      vi_tmp = var_itf_i_new.reshape((nb_equations, nb_elements_hori, nb_elements_hori+2, 2, nbsolpts))
-      request_u_new = ptopo.start_exchange_vectors(
-                           (xp.ravel(vj_tmp[idx_hu1,  1,  :, 0, :]), xp.ravel(vj_tmp[idx_hu2,  1,  :, 0, :])), # South boundary
-                           (xp.ravel(vj_tmp[idx_hu1, -2,  :, 1, :]), xp.ravel(vj_tmp[idx_hu2, -2,  :, 1, :])), # North boundary
-                           (xp.ravel(vi_tmp[idx_hu1,  :,  1, 0, :]), xp.ravel(vi_tmp[idx_hu2,  :,  1, 0, :])), # West boundary
-                           (xp.ravel(vi_tmp[idx_hu1,  :, -2, 1, :]), xp.ravel(vi_tmp[idx_hu2,  :, -2, 1, :])), # East boundary
-                           geom.boundary_sn, geom.boundary_we
-                           )
-      request_h_new = ptopo.start_exchange_scalars(
-         xp.ravel(vj_tmp[idx_h, 1, :, 0, :]), xp.ravel(vj_tmp[idx_h, -2, :, 1, :]),
-         xp.ravel(vi_tmp[idx_h, :, 1, 0, :]), xp.ravel(vi_tmp[idx_h, :, -2, 1, :])
-      )
-
-      # Compute the fluxes
-      flux_x1[idx_h] = metric.sqrtG * Q[idx_hu1]
-      flux_x2[idx_h] = metric.sqrtG * Q[idx_hu2]
-
-      hsquared = Q[idx_h]**2
-      flux_x1[idx_hu1] = metric.sqrtG * ( Q[idx_hu1] * u1 + 0.5 * gravity * metric.H_contra_11 * hsquared )
-      flux_x2[idx_hu1] = metric.sqrtG * ( Q[idx_hu1] * u2 + 0.5 * gravity * metric.H_contra_12 * hsquared )
-
-      flux_x1[idx_hu2] = metric.sqrtG * ( Q[idx_hu2] * u1 + 0.5 * gravity * metric.H_contra_21 * hsquared )
-      flux_x2[idx_hu2] = metric.sqrtG * ( Q[idx_hu2] * u2 + 0.5 * gravity * metric.H_contra_22 * hsquared )
-
-
-      flux_x1_new = xp.empty_like(Q_new)
-      flux_x2_new = xp.empty_like(Q_new)
-
-      flux_x1_new[idx_h] = metric.sqrtG_new * Q_new[idx_hu1]
-      flux_x2_new[idx_h] = metric.sqrtG_new * Q_new[idx_hu2]
-
-      hsquared_new = Q_new[idx_h]**2
-      flux_x1_new[idx_hu1] = metric.sqrtG_new * ( Q_new[idx_hu1] * u1_new + 0.5 * gravity * metric.H_contra_11_new * hsquared_new )
-      flux_x2_new[idx_hu1] = metric.sqrtG_new * ( Q_new[idx_hu1] * u2_new + 0.5 * gravity * metric.H_contra_12_new * hsquared_new )
-
-      flux_x1_new[idx_hu2] = metric.sqrtG_new * ( Q_new[idx_hu2] * u1_new + 0.5 * gravity * metric.H_contra_21_new * hsquared_new )
-      flux_x2_new[idx_hu2] = metric.sqrtG_new * ( Q_new[idx_hu2] * u2_new + 0.5 * gravity * metric.H_contra_22_new * hsquared_new )
-
-      # if rank == 0:
-      #    print(f' sqrtG diff = \n{metric.sqrtG_new - geom._to_new(metric.sqrtG)}')
-      #    print(f'flux x1 old = \n{flux_x1}')
-      #    print(f'flux_x1 old with new shape = \n{geom._to_new(flux_x1)}')
-      #    print(f'flux x1 new = \n{flux_x1_new}')
-
-      diff = flux_x1_new - geom._to_new(flux_x1)
-      diff_norm = xp.linalg.norm(diff) / xp.linalg.norm(flux_x1)
-      if diff_norm > 1e-10:
-         print(f'{rank} flux x1 values are different: \n'
-               f'{diff}')
-         raise ValueError
-      diff = flux_x2_new - geom._to_new(flux_x2)
-      diff_norm = xp.linalg.norm(diff) / xp.linalg.norm(flux_x2)
-      if diff_norm > 1e-10:
-         print(f'{rank} flux x2 values are different: \n'
-               f'{diff}')
-         raise ValueError
-
-      # Interior contribution to the derivatives, corrections for the boundaries will be added later
-      for elem in range(nb_elements_hori):
-         epais = elem * nbsolpts + xp.arange(nbsolpts)
-
-         # --- Direction x1
-         df1_dx1[:,:,epais] = flux_x1[:,:,epais] @ mtrx.diff_solpt_tr
-
-         # --- Direction x2
-         df2_dx2[:,epais,:] = mtrx.diff_solpt @ flux_x2[:,epais,:]
-
-      df1_dx1_new = flux_x1_new @ mtrx.derivative_x
-      df2_dx2_new = flux_x2_new @ mtrx.derivative_y
-
-      diff = df1_dx1_new - geom._to_new(df1_dx1)
-      diff_norm = xp.linalg.norm(diff) / xp.linalg.norm(df1_dx1)
-      if diff_norm > 1e-10:
-         print(f'{rank} df1_dx1 values are different: \n'
-               f'{diff}')
-         raise ValueError
-      diff = df2_dx2_new - geom._to_new(df2_dx2)
-      diff_norm = xp.linalg.norm(diff) / xp.linalg.norm(df2_dx2)
-      if diff_norm > 1e-10:
-         print(f'{rank} df2_dx2 values are different: \n'
-               f'{diff}')
-         raise ValueError
-
-      # Finish transfers
-      (var_itf_j[idx_hu1, 0, 1], var_itf_j[idx_hu2, 0, 1]), (var_itf_j[idx_hu1, -1, 0], var_itf_j[idx_hu2, -1, 0]), \
-      (var_itf_i[idx_hu1, 0, 1], var_itf_i[idx_hu2, 0, 1]), (var_itf_i[idx_hu1, -1, 0], var_itf_i[idx_hu2, -1, 0]) = request_u.wait()
-      var_itf_j[idx_h, 0, 1], var_itf_j[idx_h, -1, 0], var_itf_i[idx_h, 0, 1], var_itf_i[idx_h, -1, 0] = request_h.wait()
-
-      # TODO make this simpler
-      (s1, s2), (n1, n2), (w1, w2), (e1, e2) = request_u_new.wait()
-      vj_tmp[idx_hu1,  0,  :, 1, :] = s1.reshape(nb_elements_hori, nbsolpts)
-      vj_tmp[idx_hu2,  0,  :, 1, :] = s2.reshape(nb_elements_hori, nbsolpts)
-      vj_tmp[idx_hu1, -1,  :, 0, :] = n1.reshape(nb_elements_hori, nbsolpts)
-      vj_tmp[idx_hu2, -1,  :, 0, :] = n2.reshape(nb_elements_hori, nbsolpts)
-      vi_tmp[idx_hu1,  :,  0, 1, :] = w1.reshape(nb_elements_hori, nbsolpts)
-      vi_tmp[idx_hu2,  :,  0, 1, :] = w2.reshape(nb_elements_hori, nbsolpts)
-      vi_tmp[idx_hu1,  :, -1, 0, :] = e1.reshape(nb_elements_hori, nbsolpts)
-      vi_tmp[idx_hu2,  :, -1, 0, :] = e2.reshape(nb_elements_hori, nbsolpts)
-
-      s, n, w, e = request_h_new.wait()
-      vj_tmp[idx_h, 0, :, 1, :]  = s.reshape(nb_elements_hori, nbsolpts)
-      vj_tmp[idx_h, -1, :, 0, :] = n.reshape(nb_elements_hori, nbsolpts)
-      vi_tmp[idx_h, :, 0, 1, :]  = w.reshape(nb_elements_hori, nbsolpts)
-      vi_tmp[idx_h, :, -1, 0, :] = e.reshape(nb_elements_hori, nbsolpts)
-
-      # if rank == 1:
-      #    print(f'Old itf i: \n{var_itf_i[0]}')
-      #    print(f'Old itf with new shape: \n{to_new_itf_i(var_itf_i)[0]}')
-      #    print(f'New itf i: \n{var_itf_i_new[0]}')
-      #    print(f'diff = \n{var_itf_i_new[0] - to_new_itf_i(var_itf_i)[0]}')
-
-      #    print(f'received south = {s}')
-      #    print(f'Old itf j: \n{var_itf_j[0]}')
-      #    print(f'Old itf with new shape: \n{to_new_itf_j(var_itf_j)[0]}')
-      #    print(f'New itf j: \n{var_itf_j_new[0]}')
-      #    print(f'diff = \n{var_itf_j_new[0] - to_new_itf_j(var_itf_j)[0]}')
-
-      diff = var_itf_i_new - to_new_itf_i(var_itf_i)
-      diff_norm = xp.linalg.norm(diff) / xp.linalg.norm(var_itf_i)
-      if diff_norm > 1e-10:
-         print(f'{rank} itf i values are different: \n'
-               f'{diff}')
-         raise ValueError
-
-      diff = var_itf_j_new - to_new_itf_j(var_itf_j)
-      diff_norm = xp.linalg.norm(diff) / xp.linalg.norm(var_itf_j)
-      if diff_norm > 1e-10:
-         print(f'{rank} itf j values are different: \n'
-               f'{diff}')
-         raise ValueError
-
-
-      # Substract topo after extrapolation
-      if topo is not None:
-         var_itf_i[idx_h] -= topo.hsurf_itf_i
-         var_itf_j[idx_h] -= topo.hsurf_itf_j
-
-         var_itf_i_new[idx_h] -= to_new_itf_i(topo.hsurf_itf_i)
-         var_itf_j_new[idx_h] -= to_new_itf_j(topo.hsurf_itf_j)
-
-      # West and east are defined relative to the elements, *not* to the interface itself.
-      # Therefore, a certain interface will be the western interface of its eastern element and vice-versa
-      #
-      #   western-elem   itf  eastern-elem
-      #   ________________|_____________________|
-      #                   |
-      #   west .  east -->|<-- west  .  east -->
-      #                   |
-      west = xp.s_[..., 1:,  :nbsolpts]
-      east = xp.s_[..., :-1, nbsolpts:]
-      south = xp.s_[..., nb_elements_hori:,  :nbsolpts]
-      north = xp.s_[..., :-nb_elements_hori, nbsolpts:]
-
-      a = xp.sqrt(gravity * var_itf_i_new[idx_h] * metric.H_contra_11_itf_i_new)   
-      m = var_itf_i_new[idx_hu1] / (var_itf_i_new[idx_h] * a)
-      m[xp.where(xp.isnan(m))] = 0.0
-      # if rank == 0:
-      #    print(f'm = \n{m}')
-
-      big_M = 0.25 * ((m[east] + 1.)**2 - (m[west] - 1.)**2)
-
-      flux_x1_itf_new = xp.zeros_like(var_itf_i_new)
-      # ------ Advection part
-      flux_x1_itf_new[east] = metric.sqrtG_itf_i_new[east] * (
-                                             xp.maximum(0., big_M) * a[east] * var_itf_i_new[east] +
-                                             xp.minimum(0., big_M) * a[west] * var_itf_i_new[west] )
-      # ------ Pressure part
-      p11 = metric.sqrtG_itf_i_new * (0.5 * gravity) * metric.H_contra_11_itf_i_new * var_itf_i_new[idx_h]**2
-      p21 = metric.sqrtG_itf_i_new * (0.5 * gravity) * metric.H_contra_21_itf_i_new * var_itf_i_new[idx_h]**2
-      flux_x1_itf_new[idx_hu1, :-1, nbsolpts:] += 0.5 * ( (1. + m[east]) * p11[east] + (1. - m[west]) * p11[west] )
-      flux_x1_itf_new[idx_hu2, :-1, nbsolpts:] += 0.5 * ( (1. + m[east]) * p21[east] + (1. - m[west]) * p21[west] )
-
-      # ------ Copy to west interface of eastern element
-      flux_x1_itf_new[west] = flux_x1_itf_new[east]
-
-      pam_old = xp.zeros_like(var_itf_i)
-      p21_old = xp.zeros_like(var_itf_i)
-
-      # Common AUSM fluxes
-      for itf in range(nb_interfaces_hori):
-
-         elem_L = itf
-         elem_R = itf + 1
-
-         ################
-         # Direction x1 #
-         ################
-
-         # Left state
-         p11_L = metric.sqrtG_itf_i[itf, :] * 0.5 * gravity * metric.H_contra_11_itf_i[itf, :] * var_itf_i[idx_h, elem_L, 1, :]**2
-         p21_L = metric.sqrtG_itf_i[itf, :] * 0.5 * gravity * metric.H_contra_21_itf_i[itf, :] * var_itf_i[idx_h, elem_L, 1, :]**2
-         aL = xp.sqrt( gravity * var_itf_i[idx_h, elem_L, 1, :] * metric.H_contra_11_itf_i[itf, :] )
-         mL = var_itf_i[idx_hu1, elem_L, 1, :] / (var_itf_i[idx_h, elem_L, 1, :] * aL)
-
-         # Right state
-         p11_R = metric.sqrtG_itf_i[itf, :] * 0.5 * gravity * metric.H_contra_11_itf_i[itf, :] * var_itf_i[idx_h, elem_R, 0, :]**2
-         p21_R = metric.sqrtG_itf_i[itf, :] * 0.5 * gravity * metric.H_contra_21_itf_i[itf, :] * var_itf_i[idx_h, elem_R, 0, :]**2
-         aR = xp.sqrt( gravity * var_itf_i[idx_h, elem_R, 0, :] * metric.H_contra_11_itf_i[itf, :] )
-         mR = var_itf_i[idx_hu1, elem_R, 0, :] / (var_itf_i[idx_h, elem_R, 0, :] * aR)
-
-         pam_old[0, elem_L, 1, :] = p11_L
-         p21_old[0, elem_L, 1, :] = p21_L
-         pam_old[0, elem_R, 0, :] = p11_R
-         p21_old[0, elem_R, 0, :] = p21_R
-
-         pam_old[1, elem_L, 1, :] = aL
-         pam_old[1, elem_R, 0, :] = aR
-         pam_old[2, elem_L, 1, :] = mL
-         pam_old[2, elem_R, 0, :] = mR
-
-         M = 0.25 * ( (mL + 1.)**2 - (mR - 1.)**2 )
-
-         # --- Advection part
-
-         flux_x1_itf_i[:, elem_L, :, 1] = metric.sqrtG_itf_i[itf, :] * ( xp.maximum(0., M) * aL * var_itf_i[:, elem_L, 1, :] +  xp.minimum(0., M) * aR * var_itf_i[:, elem_R, 0, :] )
-
-         # --- Pressure part
-
-         flux_x1_itf_i[idx_hu1, elem_L, :, 1] += 0.5 * ( (1. + mL) * p11_L + (1. - mR) * p11_R )
-         flux_x1_itf_i[idx_hu2, elem_L, :, 1] += 0.5 * ( (1. + mL) * p21_L + (1. - mR) * p21_R )
-
-         flux_x1_itf_i[:, elem_R, :, 0] = flux_x1_itf_i[:, elem_L, :, 1]
-
-
-      diff11 = p11 - to_new_itf_i(pam_old)[0]
-      diff21 = p21 - to_new_itf_i(p21_old)[0]
-      if xp.linalg.norm(diff11) / xp.linalg.norm(p11) > 1e-10 or \
-         xp.linalg.norm(diff21) / xp.linalg.norm(p21) > 1e-10:
-         print(f'{rank} p11/21 different: \ndiff11 = \n{diff11}\ndiff21 = \n{diff21}')
-         raise ValueError
-
-      diffa = a - to_new_itf_i(pam_old)[1]
-      diffm = m - to_new_itf_i(pam_old)[2]
-      if xp.linalg.norm(diffa) / xp.linalg.norm(a) > 1e-10 or \
-         xp.linalg.norm(diffm) / xp.linalg.norm(m) > 1e-10:
-         print(f'a/m different \ndiffa = \n{diffa}\ndiffm = \n{diffm}')
-         raise ValueError
-
-      diff = flux_x1_itf_new - to_new_itf_if(flux_x1_itf_i)
-      d1 = xp.linalg.norm(diff)
-      d2 = xp.linalg.norm(flux_x1_itf_i)
-      diff_norm = xp.linalg.norm(diff) / xp.linalg.norm(flux_x1_itf_i)
-      if diff_norm > 1e-10:
-         if rank == 0: print(f'p11 old: \n{pam_old[0]}\np11 new:\n{p11}\n'
-               f'flux x1 old: \n{flux_x1_itf_i[1]}\nflux x1 itf new = \n{flux_x1_itf_new[1]}\n'
-               f'{rank} flux itf i values are different ({diff_norm:.3e}, {d1:.2e}/{d2:.2e}): \n'
-               f'{diff[1]}')
-         raise ValueError
-
-      a = xp.sqrt(gravity * var_itf_j_new[idx_h] * metric.H_contra_22_itf_j_new)
-      m = var_itf_j_new[idx_hu2] / (var_itf_j_new[idx_h] * a)
-      m[xp.where(xp.isnan(m))] = 0.0
-      big_M = 0.25 * ((m[north] + 1.)**2 - (m[south] - 1.)**2)
-
-      flux_x2_itf_new = xp.zeros_like(var_itf_j_new)
-      # ------ Advection part
-      flux_x2_itf_new[north] = metric.sqrtG_itf_j_new[north] * (
-                                 xp.maximum(0., big_M) * a[north] * var_itf_j_new[north] +
-                                 xp.minimum(0., big_M) * a[south] * var_itf_j_new[south] )
-      # ------ Pressure part
-      p12 = metric.sqrtG_itf_j_new * (0.5 * gravity) * metric.H_contra_12_itf_j_new * var_itf_j_new[idx_h]**2
-      p22 = metric.sqrtG_itf_j_new * (0.5 * gravity) * metric.H_contra_22_itf_j_new * var_itf_j_new[idx_h]**2
-      flux_x2_itf_new[idx_hu1, :-nb_elements_hori, nbsolpts:] += 0.5 * ( (1. + m[north]) * p12[north] + (1. - m[south]) * p12[south] )
-      flux_x2_itf_new[idx_hu2, :-nb_elements_hori, nbsolpts:] += 0.5 * ( (1. + m[north]) * p22[north] + (1. - m[south]) * p22[south] )
-      # ------ Copy to south interface of northern element
-      flux_x2_itf_new[south] = flux_x2_itf_new[north]
-
-      old_a = xp.zeros_like(var_itf_j[0])
-      old_m = xp.zeros_like(var_itf_j[0])
-      old_bigm = xp.zeros_like(var_itf_j[0])
-
-      for itf in range(nb_interfaces_hori):
-
-         elem_L = itf
-         elem_R = itf + 1
-
-         ################
-         # Direction x2 #
-         ################
-
-         # Left state
-         p12_L = metric.sqrtG_itf_j[itf, :] * 0.5 * gravity * metric.H_contra_12_itf_j[itf, :] * var_itf_j[idx_h, elem_L, 1, :]**2
-         p22_L = metric.sqrtG_itf_j[itf, :] * 0.5 * gravity * metric.H_contra_22_itf_j[itf, :] * var_itf_j[idx_h, elem_L, 1, :]**2
-         aL = xp.sqrt( gravity * var_itf_j[idx_h, elem_L, 1, :] * metric.H_contra_22_itf_j[itf, :] )
-         mL = var_itf_j[idx_hu2, elem_L, 1, :] / (var_itf_j[idx_h, elem_L, 1, :] * aL)
-
-         # Right state
-         p12_R = metric.sqrtG_itf_j[itf, :] * 0.5 * gravity * metric.H_contra_12_itf_j[itf, :] * var_itf_j[idx_h, elem_R, 0, :]**2
-         p22_R = metric.sqrtG_itf_j[itf, :] * 0.5 * gravity * metric.H_contra_22_itf_j[itf, :] * var_itf_j[idx_h, elem_R, 0, :]**2
-         aR = xp.sqrt( gravity * var_itf_j[idx_h, elem_R, 0, :] * metric.H_contra_22_itf_j[itf, :] )
-         mR = var_itf_j[idx_hu2, elem_R, 0, :] / (var_itf_j[idx_h, elem_R, 0, :] * aR)
-
-         M = 0.25 * ( (mL + 1.)**2 - (mR - 1.)**2 )
-         old_a[elem_R, 0, :] = aR
-         old_a[elem_L, 1, :] = aL
-         old_m[elem_R, 0, :] = mR
-         old_m[elem_L, 1, :] = mL
-
-         old_bigm[elem_L, 1, :] = M
-
-         # --- Advection part
-
-         flux_x2_itf_j[:, elem_L, 1, :] = metric.sqrtG_itf_j[itf, :] * ( xp.maximum(0., M) * aL * var_itf_j[:, elem_L, 1, :] + xp.minimum(0., M) * aR * var_itf_j[:, elem_R, 0, :] )
-
-         # --- Pressure part
-
-         flux_x2_itf_j[idx_hu1, elem_L, 1, :] += 0.5 * ( (1. + mL) * p12_L + (1. - mR) * p12_R )
-         flux_x2_itf_j[idx_hu2, elem_L, 1, :] += 0.5 * ( (1. + mL) * p22_L + (1. - mR) * p22_R )
-
-         flux_x2_itf_j[:, elem_R, 0, :] = flux_x2_itf_j[:, elem_L, 1, :]
-
-
-      old_pam = xp.zeros_like(var_itf_j)
-      old_pam[0] = old_a
-      old_pam[1] = old_m
-
-      # if rank == 0:
-      #    print(f'old m = \n{old_m}\nnew M = \n{m}')
-      #    print(f'm south = \n{m[south]}\nm north = \n{m[north]}')
-      #    print(f'old big M = \n{old_bigm}\nNew big M = \n{big_M}')
-
-      old_a = to_new_itf_j(old_pam)[0]
-      old_m = to_new_itf_j(old_pam)[1]
-
-      diffa = a - old_a
-      diffm = m - old_m
-
-      if xp.linalg.norm(diffa) > 1e-10 or xp.linalg.norm(diffm) > 1e-10:
-         print(f'diff a/m (j): \n{diffa}\n{diffm}')
-         raise ValueError
-
-      diff = flux_x2_itf_new - to_new_itf_j(flux_x2_itf_j)
-      diff_norm = xp.linalg.norm(diff) / xp.linalg.norm(flux_x2_itf_j)
-      if diff_norm > 1e-10:
-         print(
-            f'flux x2 old: \n{flux_x2_itf_j}\nflux x2 itf new = \n{flux_x2_itf_new}\n'
-            f'{rank} flux itf j values are different: \n{diff}')
-         raise ValueError
-
-      # if rank == 0:
-      #    print(f'shapes: df1dx1 = {df1_dx1_new.shape}, flux x1 = {flux_x1_itf_new.shape},'
-      #          f' op = {mtrx.correction_WE.shape}, product = {(flux_x1_itf_new @ mtrx.correction_WE).shape}')
-
-      df1_dx1_new[...] += middle_itf_i(flux_x1_itf_new) @ mtrx.correction_WE
-      df2_dx2_new[...] += middle_itf_j(flux_x2_itf_new) @ mtrx.correction_SN
-
-      # Compute the derivatives
-      for elem in range(nb_elements_hori):
-         epais = elem * nbsolpts + xp.arange(nbsolpts)
-
-         # --- Direction x1
-
-         df1_dx1[:,:,epais] += flux_x1_itf_i[:, elem+offset,:,:] @ mtrx.correction_tr
-
-         # --- Direction x2
-
-         df2_dx2[:,epais,:] += mtrx.correction @ flux_x2_itf_j[:, elem+offset,:,:]
-
-      diff = df1_dx1_new - geom._to_new(df1_dx1)
-      diff_norm = xp.linalg.norm(diff) / xp.linalg.norm(df1_dx1)
-      if diff_norm > 1e-10:
-         print(f'{rank} df1_dx1 values are different (2): \n'
-               f'{diff}')
-         raise ValueError
-      diff = df2_dx2_new - geom._to_new(df2_dx2)
-      diff_norm = xp.linalg.norm(diff) / xp.linalg.norm(df2_dx2)
-      if diff_norm > 1e-10:
-         print(f'{rank} df2_dx2 values are different (2): \n'
-               f'{diff}')
-         raise ValueError
-
-      if topo is None:
-         topo_dzdx1 = xp.zeros_like(metric.H_contra_11)
-         topo_dzdx2 = xp.zeros_like(metric.H_contra_11)
-
-         topo_dzdx1_new = xp.zeros_like(metric.H_contra_11_new)
-         topo_dzdx2_new = xp.zeros_like(metric.H_contra_11_new)
-
-      else:
-         topo_dzdx1 = topo.dzdx1
-         topo_dzdx2 = topo.dzdx2
-
-         topo_dzdx1_new = geom._to_new(topo.dzdx1)
-         topo_dzdx2_new = geom._to_new(topo.dzdx2)
-
-      # Add coriolis, metric and terms due to varying bottom topography
-      # Note: christoffel_1_22 and metric.christoffel_2_11 are zero
-      forcing[idx_hu1,:,:] = 2.0 * ( metric.christoffel_1_01 * Q[idx_hu1] + metric.christoffel_1_02 * Q[idx_hu2]) \
-            + metric.christoffel_1_11 * Q[idx_hu1] * u1 + 2.0 * metric.christoffel_1_12 * Q[idx_hu1] * u2 \
-            + gravity * Q[idx_h] * ( metric.H_contra_11 * topo_dzdx1 + metric.H_contra_12 * topo_dzdx2)
-
-      forcing[idx_hu2,:,:] = 2.0 * (metric.christoffel_2_01 * Q[idx_hu1] + metric.christoffel_2_02 * Q[idx_hu2]) \
-            + 2.0 * metric.christoffel_2_12 * Q[idx_hu1] * u2 + metric.christoffel_2_22 * Q[idx_hu2] * u2 \
-            + gravity * Q[idx_h] * ( metric.H_contra_21 * topo_dzdx1 + metric.H_contra_22 * topo_dzdx2)
-
-      forcing_new = xp.zeros_like(Q_new)
-      forcing_new[idx_hu1] = 2.0 * ( metric.christoffel_1_01_new * Q_new[idx_hu1] + metric.christoffel_1_02_new * Q_new[idx_hu2]) \
-            + metric.christoffel_1_11_new * Q_new[idx_hu1] * u1_new + 2.0 * metric.christoffel_1_12_new * Q_new[idx_hu1] * u2_new \
-            + gravity * Q_new[idx_h] * ( metric.H_contra_11_new * topo_dzdx1_new + metric.H_contra_12_new * topo_dzdx2_new)
-      forcing_new[idx_hu2] = 2.0 * (metric.christoffel_2_01_new * Q_new[idx_hu1] + metric.christoffel_2_02_new * Q_new[idx_hu2]) \
-            + 2.0 * metric.christoffel_2_12_new * Q_new[idx_hu1] * u2_new + metric.christoffel_2_22_new * Q_new[idx_hu2] * u2_new \
-            + gravity * Q_new[idx_h] * ( metric.H_contra_21_new * topo_dzdx1_new + metric.H_contra_22_new * topo_dzdx2_new)
-
-      diff = forcing_new - geom._to_new(forcing)
-      diff_norm = xp.linalg.norm(diff) / xp.linalg.norm(forcing)
-      if diff_norm > 1e-10:
-         print(f'{rank} different forcings ({diff_norm:.2e}): \n{diff}')
-         raise ValueError
-
-      # Assemble the right-hand sides
-      rhs = metric.inv_sqrtG * - ( df1_dx1 + df2_dx2 ) - forcing
-      rhs_new = metric.inv_sqrtG_new * (-df1_dx1_new - df2_dx2_new) - forcing_new
-
-      diff = rhs_new - geom._to_new(rhs)
-      diff_norm = xp.linalg.norm(diff) / xp.linalg.norm(rhs)
-      if diff_norm > 1e-10:
-         print(f'different rhs!: \n{diff}')
-         raise ValueError
-
-      return rhs
->>>>>>> 29007503
+        return rhs_new