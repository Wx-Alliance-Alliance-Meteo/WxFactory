--- conflicted
+++ resolved
@@ -50,50 +50,29 @@
          return actual_rhs
 
       if param.equations == "euler" and isinstance(geom, CubedSphere):
-<<<<<<< HEAD
-         if param.discretization == 'dg':
-            table = {"cpu": rhs_euler, "cuda": rhs_euler_cuda}
-            self.full = lambda q, f=table[param.device]: f(
-               q, geom, operators, metric, ptopo, param.nbsolpts, param.nb_elements_horizontal,
-               param.nb_elements_vertical, param.case_number)
-         elif param.discretization == 'fv':
-            # If we implement a FV-specific version of rhs_euler, we should select it here
-            table = {"cpu": rhs_euler, "cuda": rhs_euler_cuda}
-            self.full = lambda q, f=table[param.device]: f(
-               q, geom, operators, metric, ptopo, param.nbsolpts, param.nb_elements_horizontal,
-               param.nb_elements_vertical, param.case_number)
-=======
-         rhs_fn = rhs_euler
-         if param.discretization == 'fv': rhs_fn = rhs_euler       # Fix rhs_euler_fv to be able to use it here
->>>>>>> bc366eec
+         rhs_functions = {'dg': {'cpu': rhs_euler, 'cuda': rhs_euler_cuda},
+                          'fv': {'cpu': rhs_euler, 'cuda': rhs_euler_cuda}} # <- If we had FV-specific RHS functions, we would put them here
 
-         self.full = generate_rhs(rhs_fn, geom, operators, metric, ptopo, param.nbsolpts, param.nb_elements_horizontal,
+         self.full = generate_rhs(rhs_functions[param.discretization][param.device],
+                                  geom, operators, metric, ptopo, param.nbsolpts, param.nb_elements_horizontal,
                                   param.nb_elements_vertical, param.case_number)
          self.convective = generate_rhs(rhs_euler_convective, geom, operators, metric, ptopo, param.nbsolpts,
                                         param.nb_elements_horizontal, param.nb_elements_vertical, param.case_number)
          self.viscous = lambda q: self.full(q) - self.convective(q)
 
       elif param.equations == 'euler' and isinstance(geom, Cartesian2D):
-<<<<<<< HEAD
-         if param.discretization == 'dg':
-            table = {"cpu": rhs_bubble, "cuda": rhs_bubble_cuda}
-            self.full = lambda q, f=table[param.device]: f(
-               q, geom, operators, param.nbsolpts, param.nb_elements_horizontal, param.nb_elements_vertical)
-         elif param.discretization == 'fv':
-            # If we implement a FV-specific version of rhs_bubble, we should select it here
-            table = {"cpu": rhs_bubble, "cuda": rhs_bubble_cuda}
-            self.full = lambda q, f=table[param.device]: f(
-               q, geom, operators, param.nbsolpts, param.nb_elements_horizontal, param.nb_elements_vertical)
-=======
+         dg_functions = {'cpu': rhs_bubble,    'cuda': rhs_bubble_cuda}
+         fv_functions = {'cpu': rhs_bubble_fv, 'cuda': rhs_bubble_cuda} # <- If we had a FV-specific RHS CUDA function, we would put it here
+
          flux_functions = {'ausm': ausm_2d_fv, 'upwind': upwind_2d_fv, 'rusanov': rusanov_2d_fv}
          if param.discretization == 'fv':
             self.full = generate_rhs(
-               rhs_bubble_fv, geom, param.nb_elements_horizontal, param.nb_elements_vertical,
+               fv_functions[param.device], geom, param.nb_elements_horizontal, param.nb_elements_vertical,
                flux_functions[param.precond_flux])
          else:
             self.full = generate_rhs(
-               rhs_bubble, geom, operators, param.nbsolpts, param.nb_elements_horizontal, param.nb_elements_vertical)
->>>>>>> bc366eec
+               dg_functions[param.device], geom, operators, param.nbsolpts, param.nb_elements_horizontal,
+               param.nb_elements_vertical)
 
          self.implicit = generate_rhs(
             rhs_bubble_implicit, geom, operators, param.nbsolpts, param.nb_elements_horizontal,
