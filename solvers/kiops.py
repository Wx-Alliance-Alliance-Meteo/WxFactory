--- conflicted
+++ resolved
@@ -6,20 +6,12 @@
 from   numpy.typing import NDArray
 import scipy.linalg
 
-<<<<<<< HEAD
-from time import time #timer for local communication
-
-def kiops(τ_out, A, u, tol = 1e-7, m_init = 10, mmin = 10, mmax = 128, iop = 2, task1 = False):
-   """
-      kiops(tstops, A, u; kwargs...) -> (w, stats)
-=======
 from common.device import Device, default_device
 
 def kiops(tau_out: NDArray, A: Callable[[NDArray], NDArray], u: NDArray,
           tol: float = 1e-7, m_init: int = 10, mmin: int = 10, mmax: int = 128, iop: int = 2,
           task1: bool = False, device: Device = default_device) -> tuple[NDArray, tuple]:
    """ kiops(tstops, A, u; kwargs...) -> (w, stats)
->>>>>>> 372e5fbe
 
    Evaluate a linear combinaton of the ``φ`` functions evaluated at ``tA`` acting on
    vectors from ``u``, that is
@@ -64,15 +56,11 @@
      appearing in exponential integrators. ACM Transactions on Mathematical Software (TOMS), 38(3), p.22
    """
 
-<<<<<<< HEAD
-   rank = MPI.COMM_WORLD.Get_rank()
-=======
    xp = device.xp
 
    tau_out = device.array(tau_out)
    u       = device.array(u)
    # tol     = device.array(tol)     # That's not an array...
->>>>>>> 372e5fbe
 
    ppo, n = u.shape
    p = ppo - 1
@@ -189,12 +177,7 @@
          device.synchronize()
          MPI.COMM_WORLD.Allreduce([local_sum, MPI.DOUBLE], [global_sum, MPI.DOUBLE])
 
-<<<<<<< HEAD
-         H[ilow:j, j-1] = global_sum + V[ilow:j, n:n+p] @ V[j, n:n+p]
-         V[j, :] = V[j, :] - V[ilow:j,:].T @ H[ilow:j, j-1]
-=======
          H[ilow:j, j - 1] = global_sum + V[ilow:j, n:n + p] @ V[j, n:n + p]
->>>>>>> 372e5fbe
 
          V[j, :] = V[j, :] - V[ilow:j,:].T @ H[ilow:j, j - 1]
 
@@ -335,16 +318,9 @@
 
          # Restore the original matrix
          H[0, j] = 0.0
-<<<<<<< HEAD
-  
-
-      oldτ = τ
-      τ    = τ_new
-=======
 
       oldtau = tau
       tau    = tau_new
->>>>>>> 372e5fbe
 
       oldm = m
       m    = m_new
