import math

from mpi4py import MPI
import numpy
import scipy.linalg
#import mpi4py.MPI

<<<<<<< HEAD
from time import time

#def pmex(τ_out, A, u, tol = 1e-7, delta = 1.2, m_init = 1, mmax = 128, reuse_info = True, task1 = False):

def pmex(τ_out, A, u, tol = 1e-7, delta = 1.2, m_init = 10, mmin=10, mmax = 128, reuse_info = False, task1 = False):
   
   rank = MPI.COMM_WORLD.Get_rank()
=======
def pmex(τ_out, A, u, tol = 1e-7, delta = 1.2, m_init = 10, mmax = 128, reuse_info = True, task1 = False):
>>>>>>> 372e5fbe

   ppo, n = u.shape
   p = ppo - 1

   if p == 0:
      p = 1
      # Add extra column of zeros
      u = numpy.row_stack((u, numpy.zeros(len(u))))

   step    = 0
   krystep = 0
   ireject = 0
   reject  = 0
   exps    = 0
   sgn     = numpy.sign(τ_out[-1])
   τ_now   = 0.0
   τ_end   = abs(τ_out[-1])
   happy   = False
   j       = 0
   conv    = 0.0
   reg_comm_nrm = 0
   numSteps = len(τ_out)

   first_accepted = True

   """
   if not hasattr(pmex, "static_mem") or reuse_info is False:
      pmex.static_mem = True
      pmex.suggested_step = τ_end
      pmex.suggested_m = mmax
<<<<<<< HEAD
      m_init = 12 #changing it to 12 because there were too many rejected steps for first steps
      m_opt  = 1
   else:
      m_init = pmex.suggested_m
   """
=======
      m_opt  = 1
   else:
      m_init = pmex.suggested_m
      m_opt  = 1
>>>>>>> 372e5fbe

   # We only allow m to vary between mmin and mmax
   #mmin = 1
   m = max(mmin, min(m_init, mmax))

   #if rank == 0:
   #   print("in pmex, m_init = {}, m = {}".format(m_init, m))

   # Preallocate matrix
   V = numpy.zeros((mmax + 1, n + p))
   H = numpy.zeros((mmax + 1, mmax + 1))
   Minv = numpy.eye(mmax)
   M = numpy.eye(mmax)
   N = numpy.zeros([mmax,mmax])

   # Initial condition
   w = numpy.zeros((numSteps, n))
   w[0, :] = u[0, :].copy()

   # compute the 1-norm of u
   local_nrmU = numpy.sum(abs(u[1:, :]), axis=1)
   global_normU = numpy.empty_like(local_nrmU)
   MPI.COMM_WORLD.Allreduce([local_nrmU, MPI.DOUBLE], [global_normU, MPI.DOUBLE])
   normU = numpy.amax(global_normU)

   # Normalization factors
   if ppo > 1 and normU > 0:
      ex = math.ceil(math.log2(normU))
      nu = 2**(-ex)
      mu = 2**(ex)
   else:
      nu = 1.0
      mu = 1.0

   # Flip the rest of the u matrix
   u_flip = nu * numpy.flipud(u[1:, :])

   # Compute and initial starting approximation for the step size
   #τ = min(pmex.suggested_step, τ_end)

   #follow same as kiops
   τ = τ_end

   # Setting the safety factors and tolerance requirements
   if τ_end > 1:
      γ = 0.2
      γ_mmax = 0.1
   else:
      γ = 0.9
      γ_mmax = 0.6

   # Used in the adaptive selection
   oldm = -1; oldτ = math.nan; ω = math.nan
   kestold = True
   same_τ = None

   l = 0

   """
   #arrays to hold timing data
   local_dot1 = [] #local dot product for Vjv values
   ortho_sum  = [] #for orthogonalizing
   matvec_t   = [] #part 1 of applying T
   low_triang = [] #part 2 of applying T
   gsum_dots  = [] #global sum for dots
   """

   while τ_now < τ_end:

      # Compute necessary starting information
      if j == 0:

         H[:,:] = 0.0

         V[0, 0:n] = w[l, :]

         # Update the last part of w
         for k in range(p-1):
            i = p - k + 1
            V[j, n+k] = (τ_now**i) / math.factorial(i) * mu
         V[j, n+p-1] = mu

         # Normalize initial vector (this norm is nonzero)
         local_sum = V[0, 0:n] @ V[0, 0:n]
         global_sum_nrm = numpy.empty_like(local_sum)
         MPI.COMM_WORLD.Allreduce([local_sum, MPI.DOUBLE], [global_sum_nrm, MPI.DOUBLE])
         β = math.sqrt( global_sum_nrm + V[j, n:n+p] @ V[j, n:n+p] )

         # The first Krylov basis vector
         V[j, :] /= β

      # Incomplete orthogonalization process
      while j < m:

         j = j + 1

         # Augmented matrix - vector product
         V[j, 0:n    ] = A( V[j-1, 0:n] ) + V[j-1, n:n+p] @ u_flip
         V[j, n:n+p-1] = V[j-1, n+1:n+p]
         V[j, -1     ] = 0.0

         #2. compute terms needed for R and T
         local_vec  = V[0:j+1, 0:n] @ V[j-1:j+1, 0:n].T
         global_vec = numpy.empty_like(local_vec)
         MPI.COMM_WORLD.Allreduce([local_vec, MPI.DOUBLE], [global_vec, MPI.DOUBLE])
         global_vec += V[0:j+1, n:n+p] @ V[j-1:j+1, n:n+p].T

<<<<<<< HEAD
         #3. set values for Hessenberg matrix H
         #H[0:j, j-1] = global_vec[0:j,1]

         #4. Projection with 2-step Gauss-Seidel to the orthogonal complement
=======
         #3. Projection with 2-step Gauss-Seidel to the orthogonal complement
>>>>>>> 372e5fbe
         # Note: this is done in two steps. (1) matvec and (2) a lower
         # triangular solve
         # 4a. here we set the values for matrix M, Minv, N
         if (j > 1):
           M[j-1, 0:j-1]    =  global_vec[0:j-1,0]
           N[0:j-1, j-1]    = -global_vec[0:j-1,0]
           Minv[j-1, 0:j-1] = -global_vec[0:j-1,0].T @ Minv[0:j-1, 0:j-1]

         #3b. part 1: the mat-vec
         rhs = ( numpy.eye(j) + numpy.matmul(N[0:j, 0:j], Minv[0:j,0:j]) ) @ global_vec[0:j,1]

         #3c. part 2: the lower triangular solve
         sol = scipy.linalg.solve_triangular(M[0:j, 0:j], rhs, unit_diagonal=True, check_finite=False, overwrite_b=True)

         #4. Orthogonalize
         V[j, :] -= sol @ V[0:j, :]

<<<<<<< HEAD
         #6. compute norm estimate with quad precision 
         sum_vec  = numpy.array(global_vec[0:j,1]**2, numpy.float128)
         sum_sqrd = numpy.array(sum(sum_vec), numpy.float128)
=======
         #5. compute norm estimate with quad precision
         sum_vec  = numpy.array(global_vec[0:j,1], numpy.float128)**2
         sum_sqrd = numpy.sum(sum_vec)
>>>>>>> 372e5fbe

         #sum_sqrd = sum(global_vec[0:j,1]**2)
         if (global_vec[-1,1] < sum_sqrd):
            #use communication to compute norm estimate
            local_sum = V[j, 0:n] @ V[j, 0:n]
            global_sum_nrm = numpy.empty_like(local_sum)
            MPI.COMM_WORLD.Allreduce([local_sum, MPI.DOUBLE], [global_sum_nrm, MPI.DOUBLE])
            curr_nrm = math.sqrt( global_sum_nrm + V[j,n:n+p] @ V[j, n:n+p] )
            reg_comm_nrm += 1
         else:

           #compute norm estimate in quad precision
<<<<<<< HEAD
           curr_nrm = numpy.array(numpy.sqrt(global_vec[-1,1] - sum_sqrd), numpy.float128)

           #cast back to double
           curr_nrm = numpy.array(curr_nrm, numpy.float64)

           #curr_nrm = numpy.sqrt(global_vec[-1,1] - sum_sqrd)
=======
           curr_nrm = numpy.array(numpy.sqrt(global_vec[-1,1] - sum_sqrd), numpy.float64)
>>>>>>> 372e5fbe

         # Happy breakdown
         if curr_nrm < tol:
            happy = True
            break

         # Normalize vector and set norm to H matrix
         V[j,:]     /= curr_nrm
         H[j,j-1]    = curr_nrm
         H[0:j, j-1] = sol

         krystep += 1

      # To obtain the phi_1 function which is needed for error estimate
      H[0, j] = 1.0

      # Save h_j+1,j and remove it temporarily to compute the exponential of H
      nrm = H[j, j-1]
      H[j, j-1] = 0.0

      # Compute the exponential of the augmented matrix
      F_half = scipy.linalg.expm(sgn * 0.5 * τ * H[0:j + 1, 0:j + 1])
      F = F_half @ F_half

      exps += 1

      # Restore the value of H_{m+1,m}
      H[j, j-1] = nrm

      if happy is True:
         # Happy breakdown wrap up
         ω     = 0.
         err   = 0.
         τ_new = min(τ_end - (τ_now + τ), τ)
         m_new = m
         happy = False

      else:

         # Local truncation error estimation
         err_half = abs(β * nrm * F_half[j-1, j])
         err      = abs(β * nrm * F[j-1, j])

         # Error for this step
         oldω = ω
         ω = τ_end * err / (τ * tol)

         # Estimate order
         order = math.log(err / err_half) / math.log(2)

         # Estimate k
         if m != oldm and τ == oldτ and ireject >= 1:
            kest = max(1.1, (ω/oldω)**(1/(oldm-m)))
            kestold = False
         elif kestold is True or ireject == 0:
            kest = 2
            kestold = True
         else:
            kestold = True

         if ω > delta:
            remaining_time = τ_end - τ_now
         else:
            remaining_time = τ_end - (τ_now + τ)

         # Krylov adaptivity
         same_τ = min(remaining_time, τ)

         τ_opt  = τ * (γ / ω)**(1 / order)
         τ_opt  = min(remaining_time, max(τ/5, min(5*τ, τ_opt)))

         m_opt = math.ceil(j + math.log(ω / γ) / math.log(kest))
         m_opt = max(mmin, min(mmax, max(math.floor(3/4*m), min(m_opt, math.ceil(4/3*m)))))

         if j == mmax:
            if ω > delta:
               m_new = j
               τ_new = τ * (γ_mmax / ω)**(1 / order)
               τ_new = min(τ_end - τ_now, max(τ/5, τ_new))
            else:
               τ_new = τ_opt
               m_new = m
         else:
            if same_τ < τ:
               m_new = m # We reduced tau to avoid small step size. Then keep m constant.
            else:
               m_new = m_opt
            τ_new = same_τ

      # Check error against target
      if ω <= delta:
         # Yep, got the required tolerance; update
         reject += ireject
         step   += 1

         """
         if first_accepted:
            pmex.suggested_step = min(pmex.suggested_step, τ)
            pmex.suggested_m    = min(pmex.suggested_m, m_opt)
            first_accepted = False
         """

         # Udate for τ_out in the interval (τ_now, τ_now + τ)
         blownTs = 0
         nextT = τ_now + τ
         for k in range(l, numSteps):
            if abs(τ_out[k]) < abs(nextT):
               blownTs += 1

         if blownTs != 0:
            # Copy current w to w we continue with.
            w[l+blownTs, :] = w[l, :].copy()

            for k in range(blownTs):
               τPhantom = τ_out[l+k] - τ_now
               F2 = scipy.linalg.expm(sgn * τPhantom * H[0:j, :j])
               w[l+k, :] = β * F2[:j, 0] @ V[:j, :n]

            # Advance l.
            l += blownTs

         # Using the standard scheme
         w[l, :] = β * F[:j, 0] @ V[:j, :n]

         # Update τ_out
         τ_now += τ

         j = 0
         ireject = 0

         conv += err

      else:
         # Nope, try again
         ireject += 1

         # Restore the original matrix
         H[0, j] = 0.0

      oldτ = τ
      τ    = τ_new

      oldm = m
      m    = m_new

   if task1 is True:
      for k in range(numSteps):
         w[k, :] = w[k, :] / τ_out[k]

   m_ret=m

<<<<<<< HEAD
   """
   nn = len(ortho_sum)
   avg_ortho    = sum(ortho_sum) / nn
   avg_localsum = sum(local_dot1) / nn
   avg_matvec   = sum(matvec_t) / nn
   avg_lowtriag = sum(low_triang) / nn
   avg_gsum_dots = sum(gsum_dots) / nn
   """

   stats = (step, reject, krystep, exps, conv, m_ret, reg_comm_nrm)
  
=======
   stats = (step, reject, krystep, exps, conv, m_ret, reg_comm_nrm)

>>>>>>> 372e5fbe
   return w, stats<|MERGE_RESOLUTION|>--- conflicted
+++ resolved
@@ -5,17 +5,7 @@
 import scipy.linalg
 #import mpi4py.MPI
 
-<<<<<<< HEAD
-from time import time
-
-#def pmex(τ_out, A, u, tol = 1e-7, delta = 1.2, m_init = 1, mmax = 128, reuse_info = True, task1 = False):
-
 def pmex(τ_out, A, u, tol = 1e-7, delta = 1.2, m_init = 10, mmin=10, mmax = 128, reuse_info = False, task1 = False):
-   
-   rank = MPI.COMM_WORLD.Get_rank()
-=======
-def pmex(τ_out, A, u, tol = 1e-7, delta = 1.2, m_init = 10, mmax = 128, reuse_info = True, task1 = False):
->>>>>>> 372e5fbe
 
    ppo, n = u.shape
    p = ppo - 1
@@ -46,18 +36,12 @@
       pmex.static_mem = True
       pmex.suggested_step = τ_end
       pmex.suggested_m = mmax
-<<<<<<< HEAD
       m_init = 12 #changing it to 12 because there were too many rejected steps for first steps
       m_opt  = 1
    else:
       m_init = pmex.suggested_m
-   """
-=======
       m_opt  = 1
-   else:
-      m_init = pmex.suggested_m
-      m_opt  = 1
->>>>>>> 372e5fbe
+   """
 
    # We only allow m to vary between mmin and mmax
    #mmin = 1
@@ -165,17 +149,10 @@
          MPI.COMM_WORLD.Allreduce([local_vec, MPI.DOUBLE], [global_vec, MPI.DOUBLE])
          global_vec += V[0:j+1, n:n+p] @ V[j-1:j+1, n:n+p].T
 
-<<<<<<< HEAD
-         #3. set values for Hessenberg matrix H
-         #H[0:j, j-1] = global_vec[0:j,1]
-
-         #4. Projection with 2-step Gauss-Seidel to the orthogonal complement
-=======
          #3. Projection with 2-step Gauss-Seidel to the orthogonal complement
->>>>>>> 372e5fbe
          # Note: this is done in two steps. (1) matvec and (2) a lower
          # triangular solve
-         # 4a. here we set the values for matrix M, Minv, N
+         # 3a. here we set the values for matrix M, Minv, N
          if (j > 1):
            M[j-1, 0:j-1]    =  global_vec[0:j-1,0]
            N[0:j-1, j-1]    = -global_vec[0:j-1,0]
@@ -190,15 +167,9 @@
          #4. Orthogonalize
          V[j, :] -= sol @ V[0:j, :]
 
-<<<<<<< HEAD
-         #6. compute norm estimate with quad precision 
-         sum_vec  = numpy.array(global_vec[0:j,1]**2, numpy.float128)
-         sum_sqrd = numpy.array(sum(sum_vec), numpy.float128)
-=======
          #5. compute norm estimate with quad precision
          sum_vec  = numpy.array(global_vec[0:j,1], numpy.float128)**2
          sum_sqrd = numpy.sum(sum_vec)
->>>>>>> 372e5fbe
 
          #sum_sqrd = sum(global_vec[0:j,1]**2)
          if (global_vec[-1,1] < sum_sqrd):
@@ -211,16 +182,7 @@
          else:
 
            #compute norm estimate in quad precision
-<<<<<<< HEAD
-           curr_nrm = numpy.array(numpy.sqrt(global_vec[-1,1] - sum_sqrd), numpy.float128)
-
-           #cast back to double
-           curr_nrm = numpy.array(curr_nrm, numpy.float64)
-
-           #curr_nrm = numpy.sqrt(global_vec[-1,1] - sum_sqrd)
-=======
            curr_nrm = numpy.array(numpy.sqrt(global_vec[-1,1] - sum_sqrd), numpy.float64)
->>>>>>> 372e5fbe
 
          # Happy breakdown
          if curr_nrm < tol:
@@ -372,7 +334,6 @@
 
    m_ret=m
 
-<<<<<<< HEAD
    """
    nn = len(ortho_sum)
    avg_ortho    = sum(ortho_sum) / nn
@@ -384,8 +345,4 @@
 
    stats = (step, reject, krystep, exps, conv, m_ret, reg_comm_nrm)
   
-=======
-   stats = (step, reject, krystep, exps, conv, m_ret, reg_comm_nrm)
-
->>>>>>> 372e5fbe
    return w, stats