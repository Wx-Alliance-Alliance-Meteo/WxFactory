import numpy

from common.definitions      import idx_rho, idx_rho_u1, idx_rho_u2, idx_rho_w, idx_rho_theta,                 \
                                    idx_h, idx_u1, idx_u2, idx_hu1, idx_hu2,                                   \
                                    idx_2d_rho, idx_2d_rho_u, idx_2d_rho_w, idx_2d_rho_theta,                  \
                                    gravity, cpd, cvd, Rd, p0
from common.configuration  import Configuration
from common.device import Device, default_device
from init.dcmip              import dcmip_advection_deformation, dcmip_advection_hadley, dcmip_gravity_wave,   \
                                    dcmip_schar_waves, dcmip_steady_state_mountain
from init.shallow_water_test import case_galewsky, case_matsuno, case_unsteady_zonal, circular_vortex,         \
                                    williamson_case1, williamson_case2, williamson_case5, williamson_case6

from geometry                import Cartesian2D, CubedSphere, CubedSphere2D

# typing
from numpy.typing import NDArray
from geometry.cartesian_2d_mesh import Cartesian2D

class Topo:
   def __init__(self, hsurf, dzdx1, dzdx2, hsurf_itf_i, hsurf_itf_j):
      self.hsurf = hsurf
      self.dzdx1 = dzdx1
      self.dzdx2 = dzdx2
      self.hsurf_itf_i = hsurf_itf_i
      self.hsurf_itf_j = hsurf_itf_j

def initialize_euler(geom: CubedSphere, metric, mtrx, param):

   #-------------------------------------------------------------------------|
   # case DCMIP 2012    | Pure advection                                     |
   #                    | ---------------------------------------------------|
   #                    | 11: 3D deformational flow                          |
   #                    | 12: 3D Hadley-like meridional circulation          |
   #                    | 13: 2D solid-body rotation of thin cloud-like      |
   #                    |     tracer in the presence of orography            |
   #                    | ---------------------------------------------------|
   #                    | 20: Steady-state at rest in presence of orography. |
   #                    | ---------------------------------------------------|
   #                    | Gravity waves, Non-rotating small-planet           |
   #                    | ---------------------------------------------------|
   #                    | 21: Mountain waves over a Schaer-type mountain     |
   #                    | 22: As 21 but with wind shear                      |
   #                    | 31: Gravity wave along the equator                 |
   #                    | ---------------------------------------------------|
   #                    | Rotating planet: Hydro. to non-hydro. scales (X)   |
   #                    | ---------------------------------------------------|
   #                    | 41X: Dry Baroclinic Instability Small Planet       |
   #                    | ---------------------------------------------------|
   #                    | 43 : Moist Baroclinic Instability Simple physics   |
   #--------------------|----------------------------------------------------|
   # case DCMIP 2016    | 161: Baroclinic wave with Toy Terminal Chemistry   |
   #                    | 162: Tropical cyclone                              |
   #                    | 163: Supercell (Small Planet)                      |
   #--------------------|----------------------------------------------------|
   # DCMIP_2012: https://www.earthsystemcog.org/projects/dcmip-2012/         |
   # DCMIP_2016: https://www.earthsystemcog.org/projects/dcmip-2016/         |
   #-------------------------------------------------------------------------|

   nk, nj, ni = geom.height.shape

   nb_equations = 5

   if param.case_number == 11:
      nb_equations = 9
      rho, u1_contra, u2_contra, w, potential_temperature, q1, q2, q3, q4 = \
         dcmip_advection_deformation(geom, metric, mtrx, param)
   elif param.case_number == 12:
      nb_equations = 6
      rho, u1_contra, u2_contra, w, potential_temperature, q1 = dcmip_advection_hadley(geom, metric, mtrx, param)
   elif param.case_number == 20:
      rho, u1_contra, u2_contra, w, potential_temperature = dcmip_steady_state_mountain(geom, metric, mtrx, param)
   elif param.case_number == 21:
      rho, u1_contra, u2_contra, w, potential_temperature = dcmip_schar_waves(geom, metric, mtrx, param, False)
   elif param.case_number == 22:
      rho, u1_contra, u2_contra, w, potential_temperature = dcmip_schar_waves(geom, metric, mtrx, param, True)
   elif param.case_number == 31:
      rho, u1_contra, u2_contra, w, potential_temperature = dcmip_gravity_wave(geom, metric, mtrx, param)
   else:
      raise ValueError('Something has gone horribly wrong in initialization. Back away slowly')

   Q = numpy.zeros((nb_equations, nk, nj, ni), like=rho)

   Q[idx_rho   , :, :, :]    = rho
   Q[idx_rho_u1, :, :, :]    = rho * u1_contra
   Q[idx_rho_u2, :, :, :]    = rho * u2_contra
   Q[idx_rho_w, :, :, :]     = rho * w
   Q[idx_rho_theta, :, :, :] = rho * potential_temperature

   if param.case_number == 11 or param.case_number == 12:
      Q[5, :, :, :] = rho * q1
   if param.case_number == 11:
      Q[6, :, :, :] = rho * q2
      Q[7, :, :, :] = rho * q3
      Q[8, :, :, :] = rho * q4

   return Q, None

<<<<<<< HEAD
def initialize_sw(geom: CubedSphere2D, metric, mtrx, param):
=======
def initialize_sw(geom, metric, mtrx, param, device: Device=default_device):
>>>>>>> 29007503

   # ni, nj = geom.lon.shape
   nb_equations = 3

<<<<<<< HEAD
   base_shape = geom.lon.shape
   itf_i_shape = geom.lon_itf_i.shape
   itf_j_shape = geom.lon_itf_j.shape

   hsurf = numpy.zeros(base_shape)
   dzdx1 = numpy.zeros(base_shape)
   dzdx2 = numpy.zeros(base_shape)
   hsurf_itf_i = numpy.zeros(itf_i_shape)
   hsurf_itf_j = numpy.zeros(itf_j_shape)
=======
   if param.case_number != 5:
      hsurf = device.xp.zeros((ni, nj))
      dzdx1 = device.xp.zeros((ni, nj))
      dzdx2 = device.xp.zeros((ni, nj))
      hsurf_itf_i = device.xp.zeros((param.nb_elements_horizontal+2, param.nbsolpts*param.nb_elements_horizontal, 2))
      hsurf_itf_j = device.xp.zeros((param.nb_elements_horizontal+2, 2, param.nbsolpts*param.nb_elements_horizontal))
>>>>>>> 29007503

   # --- Shallow water
   #   0 : deformation flow (passive advection only)
   #   1 : cosine hill (passive advection only)
   #   2 : zonal flow (shallow water)
   #   5 : zonal flow over an isolated mountain (shallow water)
   #   6 : Rossby-Haurvitz waves (shallow water)
   #   8 : Unstable jet (shallow water)
   if param.case_number == 0:
      u1_contra, u2_contra, fluid_height = circular_vortex(geom, metric, param)

   elif param.case_number == 1:
      u1_contra, u2_contra, fluid_height = williamson_case1(geom, metric, param)

   elif param.case_number == 2:
      u1_contra, u2_contra, fluid_height = williamson_case2(geom, metric, param)

   elif param.case_number == 5:
      u1_contra, u2_contra, fluid_height, hsurf, dzdx1, dzdx2, hsurf_itf_i, hsurf_itf_j = \
         williamson_case5(geom, metric, mtrx, param)

   elif param.case_number == 6:
      u1_contra, u2_contra, fluid_height = williamson_case6(geom, metric, param)

   elif param.case_number == 8:
      u1_contra, u2_contra, fluid_height = case_galewsky(geom, metric, param)

   elif param.case_number == 9:
      u1_contra, u2_contra, fluid_height = case_matsuno(geom, metric, param)

   elif param.case_number == 10:
      u1_contra, u2_contra, fluid_height, hsurf, dzdx1, dzdx2, hsurf_itf_i, hsurf_itf_j = \
         case_unsteady_zonal(geom, metric, mtrx, param)

   else:
      raise ValueError(f'Unknown case number {param.case_number} for Shallow Water equations')

<<<<<<< HEAD
   Q = numpy.zeros((nb_equations,) + base_shape)
   Q[idx_h, ...] = fluid_height
=======
   Q = device.xp.zeros((nb_equations, ni, nj))
   Q[idx_h, :, :] = fluid_height
>>>>>>> 29007503

   if param.case_number <= 1:
      # advection only
      Q[idx_u1, ...] = u1_contra
      Q[idx_u2, ...] = u2_contra
   else:
      Q[idx_hu1, ...] = fluid_height * u1_contra
      Q[idx_hu2, ...] = fluid_height * u2_contra

   # Note : we move the last axis of the first topo array so that both have similiar ordering
<<<<<<< HEAD
   return Q, Topo(hsurf, dzdx1, dzdx2, hsurf_itf_i, hsurf_itf_j)
=======
   return Q, Topo(hsurf, dzdx1, dzdx2, device.xp.moveaxis(hsurf_itf_i, -1, -2), hsurf_itf_j)
>>>>>>> 29007503

def initialize_cartesian2d(geom: Cartesian2D, param: Configuration, device: Device = default_device) -> NDArray[numpy.float64]:
   '''Initialize a problem on a 2D cartesian grid based on a case number.'''

   nb_equations = 4
   xp = device.xp

   # Initial state at rest, isentropic, hydrostatic
#   nk, ni = geom.X1.shape
#   Q      = numpy.zeros((nb_equations, nk, ni))    #TODO Should it not be like the arrays in Geometry (gpu vs cpu)?
   Q      = xp.zeros((nb_equations, param.nb_elements_horizontal*param.nb_elements_vertical, geom.nbsolpts**2))
   uu     = xp.zeros_like(geom.X1)
   ww     = xp.zeros_like(geom.X1)
   exner  = xp.zeros_like(geom.X1)
   θ      = xp.ones_like(geom.X1)

   if param.case_number != 0:
      θ *= param.bubble_theta

   if param.case_number == 0:
      # Mountain wave
      geom.make_mountain()

      # Use periodic BC in x-direction
      geom.xperiodic = True

   elif param.case_number == 1:
      # Pill

      xc=500.0
      zc=260.0

      pert = 0.5

      for k in range(nk):
         for i in range(ni):
            r = (geom.X1[k,i]-xc)**2 + (geom.X3[k,i]-zc)**2
            if r < param.bubble_rad**2:
               θ[k,i] += pert

   elif param.case_number == 2:
      # Gaussian bubble

      A = 0.5
      a = 50
      s = 100
      x0 = 500
      z0 = 260
      r = xp.sqrt( (geom.X1-x0)**2 + (geom.X3-z0)**2 )

      θ = xp.where(r <= a,
                      θ + A,
                      θ + A * xp.exp(-((r-a)/s)**2))

      # TODO : hackathon SG
      # TODO : refaire

      # Enforce mirror symmetry
#      if ni % 2 == 0:
#         middle_col = ni / 2
#      else:
#         middle_col = ni / 2 + 1
#
#      for i in range(int(middle_col)):
#         θ[:, ni-i-1] = θ[:, i]

   elif param.case_number == 3:
      # Colliding bubbles

      A = 0.5
      a = 150
      s = 50
      x0 = 500
      z0 = 300
      for k in range(nk):
         for i in range(ni):
            r = xp.sqrt( (geom.X1[k,i]-x0)**2 + (geom.X3[k,i]-z0)**2 )
            if r <= a:
               θ[k,i] += A
            else:
               θ[k,i] += A * xp.exp(-((r-a)/s)**2)

      A = -0.15
      a = 0
      s = 50
      x0 = 560
      z0 = 640
      for k in range(nk):
         for i in range(ni):
            r = xp.sqrt( (geom.X1[k,i]-x0)**2 + (geom.X3[k,i]-z0)**2 )
            if r <= a:
               θ[k,i] += A
            else:
               θ[k,i] += A * xp.exp(-((r-a)/s)**2)

   elif param.case_number == 4:
      # Cold density current
      x0 = 0.
      z0 = 3000.
      xr = 4000.
      zr = 2000.
      θc = -15.

      # Use periodic BC in x-direction
      # geom.xperiodic = True

      for k in range(nk):
         for i in range(ni):
            r = xp.sqrt( ((geom.X1[k,i]-x0)/xr)**2 + ((geom.X3[k,i]-z0)/zr)**2 )
            if r <= 1.:
               θ[k,i] += 0.5 * θc * (1. + xp.cos(xp.pi * r))

      geom.make_mountain(mountain_type='step')

   if param.case_number == 0:
      N_star = 0.01
      t0 = 288

      a00 = N_star**2 / gravity
      capc1 = gravity**2 / (N_star**2 * cpd * t0)

      exner = 1.0 - capc1 * (1.0 - xp.exp(-a00 * geom.X3))
      θ = t0 * xp.exp(a00 * geom.X3)

      uu[:,:] = 10.

   else:
      exner = (1.0 - gravity / (cpd * θ) * geom.X3)

   ρ = p0 / (Rd * θ) * exner**(cvd / Rd)

   Q[idx_2d_rho,:,:]       = ρ
   Q[idx_2d_rho_u,:,:]     = ρ * uu
   Q[idx_2d_rho_w,:,:]     = ρ * ww
   Q[idx_2d_rho_theta,:,:] = ρ * θ

   return Q<|MERGE_RESOLUTION|>--- conflicted
+++ resolved
@@ -96,33 +96,22 @@
 
    return Q, None
 
-<<<<<<< HEAD
 def initialize_sw(geom: CubedSphere2D, metric, mtrx, param):
-=======
-def initialize_sw(geom, metric, mtrx, param, device: Device=default_device):
->>>>>>> 29007503
+
+   xp = geom.device.xp
 
    # ni, nj = geom.lon.shape
    nb_equations = 3
 
-<<<<<<< HEAD
    base_shape = geom.lon.shape
    itf_i_shape = geom.lon_itf_i.shape
    itf_j_shape = geom.lon_itf_j.shape
 
-   hsurf = numpy.zeros(base_shape)
-   dzdx1 = numpy.zeros(base_shape)
-   dzdx2 = numpy.zeros(base_shape)
-   hsurf_itf_i = numpy.zeros(itf_i_shape)
-   hsurf_itf_j = numpy.zeros(itf_j_shape)
-=======
-   if param.case_number != 5:
-      hsurf = device.xp.zeros((ni, nj))
-      dzdx1 = device.xp.zeros((ni, nj))
-      dzdx2 = device.xp.zeros((ni, nj))
-      hsurf_itf_i = device.xp.zeros((param.nb_elements_horizontal+2, param.nbsolpts*param.nb_elements_horizontal, 2))
-      hsurf_itf_j = device.xp.zeros((param.nb_elements_horizontal+2, 2, param.nbsolpts*param.nb_elements_horizontal))
->>>>>>> 29007503
+   hsurf = xp.zeros(base_shape)
+   dzdx1 = xp.zeros(base_shape)
+   dzdx2 = xp.zeros(base_shape)
+   hsurf_itf_i = xp.zeros(itf_i_shape)
+   hsurf_itf_j = xp.zeros(itf_j_shape)
 
    # --- Shallow water
    #   0 : deformation flow (passive advection only)
@@ -160,13 +149,8 @@
    else:
       raise ValueError(f'Unknown case number {param.case_number} for Shallow Water equations')
 
-<<<<<<< HEAD
-   Q = numpy.zeros((nb_equations,) + base_shape)
+   Q = xp.zeros((nb_equations,) + base_shape)
    Q[idx_h, ...] = fluid_height
-=======
-   Q = device.xp.zeros((nb_equations, ni, nj))
-   Q[idx_h, :, :] = fluid_height
->>>>>>> 29007503
 
    if param.case_number <= 1:
       # advection only
@@ -177,21 +161,16 @@
       Q[idx_hu2, ...] = fluid_height * u2_contra
 
    # Note : we move the last axis of the first topo array so that both have similiar ordering
-<<<<<<< HEAD
    return Q, Topo(hsurf, dzdx1, dzdx2, hsurf_itf_i, hsurf_itf_j)
-=======
-   return Q, Topo(hsurf, dzdx1, dzdx2, device.xp.moveaxis(hsurf_itf_i, -1, -2), hsurf_itf_j)
->>>>>>> 29007503
-
-def initialize_cartesian2d(geom: Cartesian2D, param: Configuration, device: Device = default_device) -> NDArray[numpy.float64]:
+
+def initialize_cartesian2d(geom: Cartesian2D, param: Configuration) -> NDArray[numpy.float64]:
    '''Initialize a problem on a 2D cartesian grid based on a case number.'''
 
    nb_equations = 4
-   xp = device.xp
+   xp = geom.device.xp
 
    # Initial state at rest, isentropic, hydrostatic
 #   nk, ni = geom.X1.shape
-#   Q      = numpy.zeros((nb_equations, nk, ni))    #TODO Should it not be like the arrays in Geometry (gpu vs cpu)?
    Q      = xp.zeros((nb_equations, param.nb_elements_horizontal*param.nb_elements_vertical, geom.nbsolpts**2))
    uu     = xp.zeros_like(geom.X1)
    ww     = xp.zeros_like(geom.X1)
