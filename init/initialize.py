--- conflicted
+++ resolved
@@ -155,29 +155,18 @@
    # Note : we move the last axis of the first topo array so that both have similiar ordering
    return Q, Topo(hsurf, dzdx1, dzdx2, numpy.moveaxis(hsurf_itf_i, -1, -2), hsurf_itf_j)
 
-<<<<<<< HEAD
 def initialize_cartesian2d(geom: Cartesian2D, param: Configuration) -> NDArray[numpy.float64]:
-=======
-def initialize_cartesian2d(geom: Cartesian2D, param: Configuration):
    '''Initialize a problem on a 2D cartesian grid based on a case number.'''
->>>>>>> bc366eec
 
    nb_equations = 4
 
    # Initial state at rest, isentropic, hydrostatic
    nk, ni = geom.X1.shape
-<<<<<<< HEAD
-   Q      = numpy.zeros((nb_equations, nk, ni))
+   Q      = numpy.zeros((nb_equations, nk, ni))    #TODO Should it not be like the arrays in Geometry (gpu vs cpu)?
    uu     = numpy.zeros_like(geom.X1)
    ww     = numpy.zeros_like(geom.X1)
    exner  = numpy.zeros_like(geom.X1)
-   θ      = numpy.ones_like(geom.X1) * param.bubble_theta
-=======
-   Q = numpy.zeros((nb_equations, nk, ni))
-   uu    = numpy.zeros_like(geom.X1)
-   ww    = numpy.zeros_like(geom.X1)
-   exner = numpy.zeros_like(geom.X1)
-   θ = numpy.ones_like(geom.X1)
+   θ      = numpy.ones_like(geom.X1)
 
    if param.case_number != 0:
       θ *= param.bubble_theta
@@ -185,7 +174,6 @@
    if param.case_number == 0:
       # Mountain wave
       geom.make_mountain()
->>>>>>> bc366eec
 
       # Use periodic BC in x-direction
       geom.xperiodic = True
