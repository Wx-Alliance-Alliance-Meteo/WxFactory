--- conflicted
+++ resolved
@@ -5,14 +5,9 @@
 # For type hints
 from numpy.typing import NDArray
 from common.configuration      import Configuration
-<<<<<<< HEAD
-from geometry                    import DFROperators, Geometry, Metric, Metric3DTopo, CubedSphere, Cartesian2D, CubedSphere2D
-=======
-from common.device import Device, default_device
-from geometry                    import DFROperators, Geometry, Metric, Metric3DTopo, CubedSphere, Cartesian2D
->>>>>>> 29007503
+from geometry                  import DFROperators, Geometry, Metric, Metric3DTopo, CubedSphere, Cartesian2D, CubedSphere2D
 
-def init_state_vars(geom: Geometry, operators: DFROperators, param: Configuration, device: Device=default_device) \
+def init_state_vars(geom: Geometry, operators: DFROperators, param: Configuration) \
       -> tuple[NDArray[numpy.float64], Topo | None, Metric | Metric3DTopo | None]:
 
    topo         = None
@@ -24,18 +19,12 @@
       # Q: dimensions [5,nk,nj,ni], order ρ, u, v, w, θ
 
    elif param.equations == 'euler' and isinstance(geom, Cartesian2D):
-      Q = initialize_cartesian2d(geom, param, device)
+      Q = initialize_cartesian2d(geom, param)
 
-<<<<<<< HEAD
    elif param.equations == "shallow_water" and isinstance(geom, CubedSphere2D):
       metric = Metric(geom)
       Q, topo = initialize_sw(geom, metric, operators, param)
-=======
-   elif param.equations == "shallow_water" and isinstance(geom, CubedSphere):
-      metric = Metric(geom, device)
-      Q, topo = initialize_sw(geom, metric, operators, param, device)
->>>>>>> 29007503
-   
+
    else:
       raise ValueError(f'Unrecognized combination of equations ({param.equations} and geometry ({geom}))')
 
