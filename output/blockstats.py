import math

from mpi4py import MPI
import numpy

from common.definitions      import idx_2d_rho, idx_2d_rho_u, idx_2d_rho_w, idx_2d_rho_theta
from geometry                import Cartesian2D, CubedSphere
from init.shallow_water_test import height_vortex, height_case1, height_case2, height_unsteady_zonal
from output.diagnostic       import total_energy, potential_enstrophy, global_integral

def blockstats_cs(Q, geom, topo, metric, mtrx, param, step):

   h  = Q[0,:,:]

   if param.case_number == 0:
      h_anal, _ = height_vortex(geom, metric, param, step)
   elif param.case_number == 1:
      h_anal = height_case1(geom, metric, param, step)
   elif param.case_number == 2:
      h_anal = height_case2(geom, metric, param)
   elif param.case_number == 10:
      h_anal = height_unsteady_zonal(geom, metric, param)

   if param.case_number > 1:
      u1_contra = Q[1,:,:] / h
      u2_contra = Q[2,:,:] / h

   if param.case_number >= 2:
      energy = total_energy(h, u1_contra, u2_contra, geom, topo, metric)
      enstrophy = potential_enstrophy(h, u1_contra, u2_contra, geom, metric, mtrx, param)

   if MPI.COMM_WORLD.rank == 0:
      print("\n================================================================================================")


   if param.case_number >= 2:
      global initial_mass
      global initial_energy
      global initial_enstrophy

      try:
         if initial_mass is None and MPI.COMM_WORLD.rank == 0:
            print('Nothing!!!!!')
      except NameError:
         initial_mass = global_integral(h, mtrx, metric, param.nbsolpts, param.nb_elements_horizontal) 
         initial_energy = global_integral(energy, mtrx, metric, param.nbsolpts, param.nb_elements_horizontal) 
         initial_enstrophy = global_integral(enstrophy, mtrx, metric, param.nbsolpts, param.nb_elements_horizontal) 

         if MPI.COMM_WORLD.rank == 0:
            print(f'Integral of mass = {initial_mass}')
            print(f'Integral of energy = {initial_energy}')
            print(f'Integral of enstrophy = {initial_enstrophy}')

   if MPI.COMM_WORLD.rank == 0: print("Blockstats for timestep ", step)

   if param.case_number <= 2 or param.case_number == 10:
      absol_err = global_integral(abs(h - h_anal), mtrx, metric, param.nbsolpts, param.nb_elements_horizontal) 
      int_h_anal = global_integral(abs(h_anal), mtrx, metric, param.nbsolpts, param.nb_elements_horizontal) 

      absol_err2 = global_integral((h - h_anal)**2, mtrx, metric, param.nbsolpts, param.nb_elements_horizontal) 
      int_h_anal2 = global_integral(h_anal**2, mtrx, metric, param.nbsolpts, param.nb_elements_horizontal) 

      max_absol_err = MPI.COMM_WORLD.allreduce(numpy.max(abs(h - h_anal)), op=MPI.MAX)
      max_h_anal = MPI.COMM_WORLD.allreduce(numpy.max(h_anal), op=MPI.MAX)

      l1 = absol_err / int_h_anal
      l2 = math.sqrt( absol_err2 / int_h_anal2 )
      linf = max_absol_err / max_h_anal
      if MPI.COMM_WORLD.rank == 0: print(f'l1 = {l1} \t l2 = {l2} \t linf = {linf}')
<<<<<<< HEAD
   
=======

>>>>>>> 372e5fbe
   if param.case_number >= 2:
      int_mass = global_integral(h, mtrx, metric, param.nbsolpts, param.nb_elements_horizontal) 
      int_energy = global_integral(energy, mtrx, metric, param.nbsolpts, param.nb_elements_horizontal) 
      int_enstrophy = global_integral(enstrophy, mtrx, metric, param.nbsolpts, param.nb_elements_horizontal) 
<<<<<<< HEAD
      
=======

>>>>>>> 372e5fbe
      normalized_mass = ( int_mass - initial_mass ) / initial_mass
      normalized_energy = ( int_energy - initial_energy ) / initial_energy
      normalized_enstrophy = ( int_enstrophy - initial_enstrophy ) / initial_enstrophy
      if MPI.COMM_WORLD.rank == 0:
<<<<<<< HEAD
         print(f'normalized integral of mass = {normalized_mass}')
         print(f'normalized integral of energy = {normalized_energy}')
         print(f'normalized integral of enstrophy = {normalized_enstrophy}')

   if MPI.COMM_WORLD.rank == 0:
      print("================================================================================================")
=======
         print(f'normalized error for mass = {normalized_mass}')
         print(f'normalized error for energy = {normalized_energy}')
         print(f'normalized error for enstrophy = {normalized_enstrophy}')

   if MPI.COMM_WORLD.rank == 0:
      print("================================================================================================")

def blockstats_cart(Q: numpy.ndarray, geom: Cartesian2D, step_id: int):

   def get_stats(field, geom):
      f_minloc = numpy.unravel_index(field.argmin(), field.shape)
      f_maxloc = numpy.unravel_index(field.argmax(), field.shape)
      f_mincoord = (geom.X1[f_minloc], geom.X3[f_minloc])
      f_maxcoord = (geom.X1[f_maxloc], geom.X3[f_maxloc])
      f_min = field[f_minloc]
      f_max = field[f_maxloc]
      f_avg = field.mean()

      return f_mincoord, f_maxcoord, f_min, f_max, f_avg

   rho = Q[idx_2d_rho]
   rho_mincoord, rho_maxcoord, rho_min, rho_max, rho_avg = get_stats(rho, geom)

   u = Q[idx_2d_rho_u] / rho
   u_mincoord, u_maxcoord, u_min, u_max, u_avg = get_stats(u, geom)

   w = Q[idx_2d_rho_w] / rho
   w_mincoord, w_maxcoord, w_min, w_max, w_avg = get_stats(w, geom)

   theta = Q[idx_2d_rho_theta] / rho
   theta_mincoord, theta_maxcoord, theta_min, theta_max, theta_avg = get_stats(theta, geom)

   if MPI.COMM_WORLD.rank == 0:
      print("==============================================")
      print(f' Blockstats for timestep {step_id}')
      print(f'   Var        Min        Max        Mean')
      print(f'  ρ        {rho_min:9.2e}  {rho_max:9.2e}  {rho_avg:9.2e}   '
            # f'({rho_mincoord[0]:7.0f}, {rho_mincoord[1]:7.0f})  '
            # f'({rho_maxcoord[0]:7.0f}, {rho_maxcoord[1]:7.0f})'
            )
      print(f'  u        {u_min:9.2e}  {u_max:9.2e}  {u_avg:9.2e}   '
            # f'({u_mincoord[0]:7.0f}, {u_mincoord[1]:7.0f})  '
            # f'({u_maxcoord[0]:7.0f}, {u_maxcoord[1]:7.0f})'
            )
      print(f'  w        {w_min:9.2e}  {w_max:9.2e}  {w_avg:9.2e}   '
            # f'({w_mincoord[0]:7.0f}, {w_mincoord[1]:7.0f})  '
            # f'({w_maxcoord[0]:7.0f}, {w_maxcoord[1]:7.0f})'
            )
      print(f'  θ        {theta_min:9.2e}  {theta_max:9.2e}  {theta_avg:9.2e}   '
            # f'({theta_mincoord[0]:7.0f}, {theta_mincoord[1]:7.0f})  '
            # f'({theta_maxcoord[0]:7.0f}, {theta_maxcoord[1]:7.0f})'
            )
      print("==============================================")
>>>>>>> 372e5fbe
<|MERGE_RESOLUTION|>--- conflicted
+++ resolved
@@ -67,32 +67,16 @@
       l2 = math.sqrt( absol_err2 / int_h_anal2 )
       linf = max_absol_err / max_h_anal
       if MPI.COMM_WORLD.rank == 0: print(f'l1 = {l1} \t l2 = {l2} \t linf = {linf}')
-<<<<<<< HEAD
-   
-=======
 
->>>>>>> 372e5fbe
    if param.case_number >= 2:
       int_mass = global_integral(h, mtrx, metric, param.nbsolpts, param.nb_elements_horizontal) 
       int_energy = global_integral(energy, mtrx, metric, param.nbsolpts, param.nb_elements_horizontal) 
       int_enstrophy = global_integral(enstrophy, mtrx, metric, param.nbsolpts, param.nb_elements_horizontal) 
-<<<<<<< HEAD
-      
-=======
 
->>>>>>> 372e5fbe
       normalized_mass = ( int_mass - initial_mass ) / initial_mass
       normalized_energy = ( int_energy - initial_energy ) / initial_energy
       normalized_enstrophy = ( int_enstrophy - initial_enstrophy ) / initial_enstrophy
       if MPI.COMM_WORLD.rank == 0:
-<<<<<<< HEAD
-         print(f'normalized integral of mass = {normalized_mass}')
-         print(f'normalized integral of energy = {normalized_energy}')
-         print(f'normalized integral of enstrophy = {normalized_enstrophy}')
-
-   if MPI.COMM_WORLD.rank == 0:
-      print("================================================================================================")
-=======
          print(f'normalized error for mass = {normalized_mass}')
          print(f'normalized error for energy = {normalized_energy}')
          print(f'normalized error for enstrophy = {normalized_enstrophy}')
@@ -145,5 +129,4 @@
             # f'({theta_mincoord[0]:7.0f}, {theta_mincoord[1]:7.0f})  '
             # f'({theta_maxcoord[0]:7.0f}, {theta_maxcoord[1]:7.0f})'
             )
-      print("==============================================")
->>>>>>> 372e5fbe
+      print("==============================================")