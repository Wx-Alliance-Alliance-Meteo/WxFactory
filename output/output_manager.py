--- conflicted
+++ resolved
@@ -49,17 +49,13 @@
             from output.output_cartesian import output_step
 
             self.output_file_name = lambda step_id: \
-<<<<<<< HEAD
+
                f'{self.param.output_dir}/bubble_{self.param.case_number}_{step_id:07d}'
             self.step_function = lambda Q, step_id: output_step(Q, self.geometry, self.param, self.output_file_name(step_id))
 
       if param.store_solver_stats > 0:
          prepare_solver_stats(param)
-=======
-               f'{self.param.output_dir}/bubble_{self.param.case_number}_{step_id:05d}'
-            self.step_function = lambda Q, step_id: \
-               output_step(Q, self.geometry, self.param, self.output_file_name(step_id))
->>>>>>> 2ec5ad93
+
 
       if param.stat_freq > 0 and self.geometry.grid_type == 'cubed_sphere':
          if self.param.equations == 'shallow_water':
@@ -74,13 +70,11 @@
       self.config_hash = state_params.__hash__() & 0xffffffffffff
 
    def state_file_name(self, step_id: int) -> str:
-<<<<<<< HEAD
-      return f'{self.param.output_dir}/state_vector_{mpi4py.MPI.COMM_WORLD.rank:03d}.{step_id:07d}.npy'
-=======
+ 
       """Return the name of the file where to save the state vector for the current problem, for the given timestep."""
-      base_name = f'state_vector_{self.config_hash:012x}_{MPI.COMM_WORLD.rank:03d}'
-      return f'{self.param.output_dir}/{base_name}.{step_id:05d}.npy'
->>>>>>> 2ec5ad93
+      base_name = f'{self.param.output_dir}/state_vector_{mpi4py.MPI.COMM_WORLD.rank:03d}'
+      return f'{self.param.output_dir}/{base_name}.{step_id:07d}.npy'
+
 
    def step(self, Q: numpy.ndarray, step_id: int) -> None:
       """Output the result of the latest timestep."""
