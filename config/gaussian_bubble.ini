--- conflicted
+++ resolved
@@ -80,13 +80,8 @@
 
 # Number of element in x^1 and x^2 directions
 # Each face of the cube have (nbElements x nbElements) elements, for a total of (6 x nbElements x nbElements) elements.
-<<<<<<< HEAD
-num_elements_horizontal = 9
-num_elements_vertical   = 15
-=======
-nb_elements_horizontal = 19
-nb_elements_vertical   = 30
->>>>>>> c35a10f9
+num_elements_horizontal = 19
+num_elements_vertical   = 30
 
 # Weak filter
 filter_apply = 0
