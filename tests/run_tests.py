#!/usr/bin/env python3

import os
import sys
import unittest

main_project_dir = os.path.join(os.path.dirname(os.path.realpath(__file__)), '..')
sys.path.append(main_project_dir)

from tests.solvers.test_pmex import PmexTestCases
from tests.solvers.test_kiops import KiopsTestCases
from tests.solvers.test_kiops_pmex_tolerance_cpu import KiopsPmexToleranceCpuTestCases
from tests.solvers.test_kiops_pmex_tolerance_gpu import KiopsPmexToleranceGpuTestCases

def load_tests():
    suite = unittest.TestSuite()
    suite.addTest(PmexTestCases('test_compare_cpu_to_gpu'))
    suite.addTest(KiopsTestCases('test_compare_cpu_to_gpu'))
    suite.addTest(KiopsPmexToleranceCpuTestCases('test_compare_kiops_pmex'))
    suite.addTest(KiopsPmexToleranceGpuTestCases('test_compare_kiops_pmex'))
    return suite

if __name__ == '__main__':
<<<<<<< HEAD
   unittest.main()
=======
    runner = unittest.TextTestRunner()
    runner.run(load_tests())
>>>>>>> 29007503
<|MERGE_RESOLUTION|>--- conflicted
+++ resolved
@@ -21,9 +21,5 @@
     return suite
 
 if __name__ == '__main__':
-<<<<<<< HEAD
-   unittest.main()
-=======
     runner = unittest.TextTestRunner()
-    runner.run(load_tests())
->>>>>>> 29007503
+    runner.run(load_tests())